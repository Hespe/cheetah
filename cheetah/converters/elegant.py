--- conflicted
+++ resolved
@@ -16,11 +16,7 @@
 def convert_element(
     name: str,
     context: dict,
-<<<<<<< HEAD
-    warnings: bool = True,
-=======
     sanitize_name: bool = False,
->>>>>>> 452bf985
     device: torch.device | None = None,
     dtype: torch.dtype | None = None,
 ) -> "cheetah.Element":
@@ -47,11 +43,7 @@
     if isinstance(parsed, list):
         return cheetah.Segment(
             elements=[
-<<<<<<< HEAD
-                convert_element(element_name, context, warnings, device, dtype)
-=======
                 convert_element(element_name, context, sanitize_name, device, dtype)
->>>>>>> 452bf985
                 for element_name in parsed
             ],
             name=name,
@@ -89,15 +81,10 @@
                 sanitize_name=sanitize_name,
             )
         elif parsed["element_type"] in ["mark", "marker"]:
-<<<<<<< HEAD
-            validate_understood_properties(["element_type", "group"], parsed, warnings)
-            return cheetah.Marker(name=name, **factory_kwargs)
-=======
             validate_understood_properties(["element_type", "group"], parsed)
             return cheetah.Marker(
                 name=name, sanitize_name=sanitize_name, **factory_kwargs
             )
->>>>>>> 452bf985
         elif parsed["element_type"] == "kick":
             validate_understood_properties(
                 ["element_type", "l", "group"], parsed, warnings
@@ -506,11 +493,7 @@
 def convert_lattice_to_cheetah(
     elegant_lattice_file_path: Path,
     name: str,
-<<<<<<< HEAD
-    warnings: bool = True,
-=======
     sanitize_names: bool = False,
->>>>>>> 452bf985
     device: torch.device | None = None,
     dtype: torch.dtype | None = None,
 ) -> "cheetah.Element":
@@ -554,8 +537,4 @@
     context = parse_lines(stripped_lines)
 
     # Convert the parsed lattice info to Cheetah elements
-<<<<<<< HEAD
-    return convert_element(name, context, warnings, device, dtype)
-=======
-    return convert_element(name, context, sanitize_names, device, dtype)
->>>>>>> 452bf985
+    return convert_element(name, context, sanitize_names, device, dtype)