--- conflicted
+++ resolved
@@ -7,15 +7,9 @@
     """
     Compute the unbiased weighted covariance of two tensors.
 
-<<<<<<< HEAD
-    :param inputs1: Input tensor 1. (..., sample_size)
-    :param inputs2: Input tensor 2. (..., sample_size)
-    :param weights: Weights tensor. (..., sample_size)
-=======
     :param input1: Input tensor 1 of shape (..., sample_size).
     :param input2: Input tensor 2 of shape (..., sample_size).
     :param weights: Weights tensor of shape (..., sample_size).
->>>>>>> ff667da7
     :param dim: Dimension along which to compute the covariance.
     :return: Unbiased weighted covariance of shape (..., 2, 2).
     """
@@ -91,10 +85,7 @@
         (normalized_weights.unsqueeze(-1) * centered_inputs).transpose(-1, -2),
         centered_inputs,
     ) / correction_factor.unsqueeze(-1).unsqueeze(-1)
-<<<<<<< HEAD
 
-    return covariance
-=======
     return covariance
 
 
@@ -150,5 +141,4 @@
         chol_cov @ broadcasted_inverse_sqrt_sample_cov
     ).mT + mu
 
-    return transformed_samples
->>>>>>> ff667da7
+    return transformed_samples