--- conflicted
+++ resolved
@@ -1,9 +1,5 @@
-<<<<<<< HEAD
-from . import bmadx  # noqa: F401
+from . import autograd, bmadx  # noqa: F401
 from .cache import cache_transfer_map  # noqa: F401
-=======
-from . import autograd, bmadx  # noqa: F401
->>>>>>> 3295b9c3
 from .device import is_mps_available_and_functional  # noqa: F401
 from .elementwise_linspace import elementwise_linspace  # noqa: F401
 from .kde import kde_histogram_1d, kde_histogram_2d  # noqa: F401
