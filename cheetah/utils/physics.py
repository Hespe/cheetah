import torch


def compute_relativistic_factors(
    energy: torch.Tensor, particle_mass_eV: torch.Tensor
) -> tuple[torch.Tensor, torch.Tensor, torch.Tensor]:
    """
    Computes the relativistic factors gamma, inverse gamma squared and beta for
    particles.

    :param energy: Energy in eV.
    :param particle_mass_eV: Mass of the particle in eV.
    :return: gamma, igamma2, beta.
    """
    gamma = energy / particle_mass_eV
<<<<<<< HEAD
    igamma2 = torch.where(gamma == 0.0, 0.0, 1 / gamma**2)
    beta = (1 - igamma2).sqrt()
=======
    igamma2 = torch.where(gamma == 0.0, 0.0, 1 / gamma.square())
    beta = torch.sqrt(1 - igamma2)
>>>>>>> 9d996d0b

    return gamma, igamma2, beta<|MERGE_RESOLUTION|>--- conflicted
+++ resolved
@@ -13,12 +13,7 @@
     :return: gamma, igamma2, beta.
     """
     gamma = energy / particle_mass_eV
-<<<<<<< HEAD
-    igamma2 = torch.where(gamma == 0.0, 0.0, 1 / gamma**2)
+    igamma2 = torch.where(gamma == 0.0, 0.0, gamma.square().reciprocal())
     beta = (1 - igamma2).sqrt()
-=======
-    igamma2 = torch.where(gamma == 0.0, 0.0, 1 / gamma.square())
-    beta = torch.sqrt(1 - igamma2)
->>>>>>> 9d996d0b
 
     return gamma, igamma2, beta