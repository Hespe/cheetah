from typing import Optional, Union

import matplotlib.pyplot as plt
import torch
from scipy.constants import elementary_charge, epsilon_0, speed_of_light
from torch import nn

<<<<<<< HEAD
from cheetah.particles import Beam, ParticleBeam
from cheetah.utils import verify_device_and_dtype

=======
from ..particles import Beam, ParticleBeam
>>>>>>> 73f53e69
from .element import Element


class SpaceChargeKick(Element):
    """
    Applies the effect of space charge over a length `effect_length`, on the
    **momentum** (i.e. divergence and energy spread) of the beam. The positions are
    unmodified; this is meant to be combined with another lattice element (e.g. `Drift`)
    that does modify the positions, but does not take into account space charge. The
    integrated Green function method
    (https://journals.aps.org/prab/abstract/10.1103/PhysRevSTAB.9.044204) is used to
    compute the effect of space charge. This is similar to the method used in Ocelot.
    The main difference is that it solves the Poisson equation in the beam frame, while
    here we solve a modified Poisson equation in the laboratory frame
    (https://pubs.aip.org/aip/pop/article-abstract/15/5/056701/1016636/Simulation-of-beams-or-plasmas-crossing-at).
    The two methods are in principle equivalent.

    Overview of the method:
     - Compute the beam charge density on a grid.
     - Convolve the charge density with a Green function (the integrated green function)
       to find the potential `phi` on the grid. The convolution uses the Hockney method
       for open boundaries (allocate 2x larger arrays and perform convolution using
       FFTs).
     - Compute the corresponding electromagnetic fields and Lorentz force on the grid.
     - Interpolate the Lorentz force to the particles and update their momentum.

    :param effect_length: Length over which the effect is applied in meters.
    :param num_grid_points_x: Number of grid points in the x direction.
    :param num_grid_points_y: Number of grid points in the y direction.
    :param num_grid_points_tau: Number of grid points in the tau direction.
    :param grid_extend_x: Dimensions of the grid on which to compute space-charge, as
        multiples of sigma of the beam in the x direction (dimensionless).
    :param grid_extend_y: Dimensions of the grid on which to compute space-charge, as
        multiples of sigma of the beam in the y direction (dimensionless).
    :param grid_extend_tau: Dimensions of the grid on which to compute space-charge, as
        multiples of sigma of the beam in the tau direction (dimensionless).
    :param name: Unique identifier of the element.
    """

    def __init__(
        self,
        effect_length: Union[torch.Tensor, nn.Parameter],
        num_grid_points_x: Union[torch.Tensor, nn.Parameter, int] = 32,
        num_grid_points_y: Union[torch.Tensor, nn.Parameter, int] = 32,
        num_grid_points_tau: Union[torch.Tensor, nn.Parameter, int] = 32,
        grid_extend_x: Union[torch.Tensor, nn.Parameter] = 3,
        grid_extend_y: Union[torch.Tensor, nn.Parameter] = 3,
        grid_extend_tau: Union[torch.Tensor, nn.Parameter] = 3,
        name: Optional[str] = None,
        device=None,
        dtype=None,
    ) -> None:
        device, dtype = verify_device_and_dtype(
            [effect_length],
            [],  # TODO: Add grid_extend_{x,y,tau}, needs torch.Tensor default
            device,
            dtype,
        )
        self.factory_kwargs = {"device": device, "dtype": dtype}

        super().__init__(name=name)

        self.register_buffer(
            "effect_length", torch.as_tensor(effect_length, **self.factory_kwargs)
        )
        self.grid_shape = (
            int(num_grid_points_x),
            int(num_grid_points_y),
            int(num_grid_points_tau),
        )
        # In multiples of sigma
        self.register_buffer(
            "grid_extend_x", torch.as_tensor(grid_extend_x, **self.factory_kwargs)
        )
        self.register_buffer(
            "grid_extend_y", torch.as_tensor(grid_extend_y, **self.factory_kwargs)
        )
        self.register_buffer(
            "grid_extend_tau", torch.as_tensor(grid_extend_tau, **self.factory_kwargs)
        )

    def _deposit_charge_on_grid(
        self,
        beam: ParticleBeam,
        xp_coordinates: torch.Tensor,
        cell_size: torch.Tensor,
        grid_dimensions: torch.Tensor,
    ) -> torch.Tensor:
        """
        Deposits the charge density of the beam onto a grid, using the
        Cloud-In-Cell (CIC) method. Returns a grid of charge density in C/m^3.
        """
        charge = torch.zeros(
            beam.particles.shape[:-2] + self.grid_shape, **self.factory_kwargs
        )

        # Compute inverse cell size (to avoid multiple divisions later on)
        inv_cell_size = 1 / cell_size

        # Get particle positions
        particle_positions = xp_coordinates[..., [0, 2, 4]]
        normalized_positions = (
            particle_positions + grid_dimensions.unsqueeze(-2)
        ) * inv_cell_size.unsqueeze(-2)

        # Find indices of the lower corners of the cells containing the particles
        cell_indices = torch.floor(normalized_positions).type(torch.int)

        # Calculate the weights for all surrounding cells
        offsets = torch.tensor(
            [
                [0, 0, 0],
                [0, 0, 1],
                [0, 1, 0],
                [0, 1, 1],
                [1, 0, 0],
                [1, 0, 1],
                [1, 1, 0],
                [1, 1, 1],
            ]
        )
        surrounding_indices = cell_indices.unsqueeze(-2) + offsets.unsqueeze(-3)
        # Shape: (..., num_particles, 8, 3)
        weights = 1 - torch.abs(
            normalized_positions.unsqueeze(-2) - surrounding_indices
        )
        # Shape: (.., num_particles, 8, 3)
        cell_weights = weights.prod(dim=-1)  # Shape: (.., num_particles, 8)

        # Add the charge contributions to the cells
        # Shape: (..., 8 * num_particles)
        idx_vector = (
            torch.arange(cell_indices.shape[0])
            .repeat(8 * beam.particles.shape[-2], 1)
            .T
        )
        idx_x = surrounding_indices[..., 0].flatten(start_dim=-2)
        idx_y = surrounding_indices[..., 1].flatten(start_dim=-2)
        idx_tau = surrounding_indices[..., 2].flatten(start_dim=-2)

        # Check that particles are inside the grid
        valid_mask = (
            (idx_x >= 0)
            & (idx_x < self.grid_shape[0])
            & (idx_y >= 0)
            & (idx_y < self.grid_shape[1])
            & (idx_tau >= 0)
            & (idx_tau < self.grid_shape[2])
        )

        # Accumulate the charge contributions
        repeated_charges = beam.particle_charges.repeat_interleave(
            repeats=8, dim=-1
        )  # Shape:(..., 8 * num_particles)
        values = (cell_weights.flatten(start_dim=-2) * repeated_charges)[valid_mask]
        charge.index_put_(
            (
                idx_vector[valid_mask],
                idx_x[valid_mask],
                idx_y[valid_mask],
                idx_tau[valid_mask],
            ),
            values,
            accumulate=True,
        )

        # Normalize by the cell volume
        inv_cell_volume = (
            inv_cell_size[..., 0] * inv_cell_size[..., 1] * inv_cell_size[..., 2]
        )

        return charge * inv_cell_volume[..., None, None, None]

    def _integrated_potential(
        self, x: torch.Tensor, y: torch.Tensor, tau: torch.Tensor
    ) -> torch.Tensor:
        """
        Computes the integrate potential as in
        https://journals.aps.org/prab/abstract/10.1103/PhysRevSTAB.10.129901
        The formula used here is slightly different than the one used in
        the above paper, but is equivalent (up to integration constants),
        and is more robust to numerical errors.
        """

        r = torch.sqrt(x**2 + y**2 + tau**2)
        integrated_potential = (
            -0.5 * tau**2 * torch.atan(x * y / (tau * r))
            - 0.5 * y**2 * torch.atan(x * tau / (y * r))
            - 0.5 * x**2 * torch.atan(y * tau / (x * r))
            + y * tau * torch.asinh(x / torch.sqrt(y**2 + tau**2))
            + x * tau * torch.asinh(y / torch.sqrt(x**2 + tau**2))
            + x * y * torch.asinh(tau / torch.sqrt(x**2 + y**2))
        )
        return integrated_potential

    def _array_rho(
        self,
        beam: ParticleBeam,
        xp_coordinates: torch.Tensor,
        cell_size: torch.Tensor,
        grid_dimensions: torch.Tensor,
    ) -> torch.Tensor:
        """
        Allocates a 2x larger array in all dimensions (to perform Hockney's method), and
        copies the charge density in one of the "quadrants".
        """
        charge_density = self._deposit_charge_on_grid(
            beam, xp_coordinates, cell_size, grid_dimensions
        )
        new_dims = tuple(2 * dim for dim in self.grid_shape)

        # Create a new tensor with the doubled dimensions, filled with zeros
        new_charge_density = torch.zeros(
            beam.particles.shape[:-2] + new_dims, **self.factory_kwargs
        )

        # Copy the original charge_density values to the beginning of the new tensor
        new_charge_density[
            ...,
            : charge_density.shape[-3],
            : charge_density.shape[-2],
            : charge_density.shape[-1],
        ] = charge_density

        return new_charge_density

    def _integrated_green_function(
        self, beam: ParticleBeam, cell_size: torch.Tensor
    ) -> torch.Tensor:
        """
        Computes the Integrated Green Function (IGF) in the 2x larger array,
        as needed for the Hockney method.
        """
        dx, dy, dtau = (
            cell_size[..., 0],
            cell_size[..., 1],
            cell_size[..., 2] * beam.relativistic_gamma,
            # The longitudinal dimension is scaled by gamma, since we are solving a
            # modified Poisson equation in the lab frame (see docstring of the class)
        )
        num_grid_points_x, num_grid_points_y, num_grid_points_tau = self.grid_shape

        # Create coordinate grids
        x = torch.arange(num_grid_points_x, **self.factory_kwargs)
        y = torch.arange(num_grid_points_y, **self.factory_kwargs)
        tau = torch.arange(num_grid_points_tau, **self.factory_kwargs)
        ix_grid, iy_grid, itau_grid = torch.meshgrid(x, y, tau, indexing="ij")
        x_grid = (
            ix_grid[None, :, :, :] * dx[..., None, None, None]
        )  # Shape: [..., nx, ny, nz]
        y_grid = (
            iy_grid[None, :, :, :] * dy[..., None, None, None]
        )  # Shape: [..., nx, ny, nz]
        tau_grid = (
            itau_grid[None, :, :, :] * dtau[..., None, None, None]
        )  # Shape: [..., nx, ny, nz]

        # Compute the Green's function values
        G_values = (
            self._integrated_potential(
                x_grid + 0.5 * dx[..., None, None, None],
                y_grid + 0.5 * dy[..., None, None, None],
                tau_grid + 0.5 * dtau[..., None, None, None],
            )
            - self._integrated_potential(
                x_grid - 0.5 * dx[..., None, None, None],
                y_grid + 0.5 * dy[..., None, None, None],
                tau_grid + 0.5 * dtau[..., None, None, None],
            )
            - self._integrated_potential(
                x_grid + 0.5 * dx[..., None, None, None],
                y_grid - 0.5 * dy[..., None, None, None],
                tau_grid + 0.5 * dtau[..., None, None, None],
            )
            - self._integrated_potential(
                x_grid + 0.5 * dx[..., None, None, None],
                y_grid + 0.5 * dy[..., None, None, None],
                tau_grid - 0.5 * dtau[..., None, None, None],
            )
            + self._integrated_potential(
                x_grid + 0.5 * dx[..., None, None, None],
                y_grid - 0.5 * dy[..., None, None, None],
                tau_grid - 0.5 * dtau[..., None, None, None],
            )
            + self._integrated_potential(
                x_grid - 0.5 * dx[..., None, None, None],
                y_grid + 0.5 * dy[..., None, None, None],
                tau_grid - 0.5 * dtau[..., None, None, None],
            )
            + self._integrated_potential(
                x_grid - 0.5 * dx[..., None, None, None],
                y_grid - 0.5 * dy[..., None, None, None],
                tau_grid + 0.5 * dtau[..., None, None, None],
            )
            - self._integrated_potential(
                x_grid - 0.5 * dx[..., None, None, None],
                y_grid - 0.5 * dy[..., None, None, None],
                tau_grid - 0.5 * dtau[..., None, None, None],
            )
        )

        # Initialize the grid with double dimensions
        green_func_values = torch.zeros(
            (
                *beam.particles.shape[:-2],
                2 * num_grid_points_x,
                2 * num_grid_points_y,
                2 * num_grid_points_tau,
            ),
            **self.factory_kwargs,
        )

        # Fill the grid with G_values and its periodic copies
        green_func_values[
            ..., :num_grid_points_x, :num_grid_points_y, :num_grid_points_tau
        ] = G_values
        green_func_values[
            ..., num_grid_points_x + 1 :, :num_grid_points_y, :num_grid_points_tau
        ] = G_values[..., 1:, :, :].flip(
            dims=[-3]
        )  # Reverse x, excluding the first element
        green_func_values[
            ..., :num_grid_points_x, num_grid_points_y + 1 :, :num_grid_points_tau
        ] = G_values[..., :, 1:, :].flip(
            dims=[-2]
        )  # Reverse y, excluding the first element
        green_func_values[
            ..., :num_grid_points_x, :num_grid_points_y, num_grid_points_tau + 1 :
        ] = G_values[..., :, :, 1:].flip(
            dims=[-1]
        )  # Reverse s, excluding the first element
        green_func_values[
            ..., num_grid_points_x + 1 :, num_grid_points_y + 1 :, :num_grid_points_tau
        ] = G_values[..., 1:, 1:, :].flip(
            dims=[-3, -2]
        )  # Reverse the x and y dimensions
        green_func_values[
            ..., :num_grid_points_x, num_grid_points_y + 1 :, num_grid_points_tau + 1 :
        ] = G_values[..., :, 1:, 1:].flip(
            dims=[-2, -1]
        )  # Reverse the y and s dimensions
        green_func_values[
            ..., num_grid_points_x + 1 :, :num_grid_points_y, num_grid_points_tau + 1 :
        ] = G_values[..., 1:, :, 1:].flip(
            dims=[-3, -1]
        )  # Reverse the x and s dimensions
        green_func_values[
            ...,
            num_grid_points_x + 1 :,
            num_grid_points_y + 1 :,
            num_grid_points_tau + 1 :,
        ] = G_values[..., 1:, 1:, 1:].flip(
            dims=[-3, -2, -1]
        )  # Reverse all dimensions

        return green_func_values

    def _solve_poisson_equation(
        self,
        beam: ParticleBeam,
        xp_coordinates: torch.Tensor,
        cell_size,
        grid_dimensions,
    ) -> torch.Tensor:  # Works only for ParticleBeam at this stage
        """
        Solves the Poisson equation for the given charge density, using FFT convolution.
        """
        charge_density = self._array_rho(
            beam, xp_coordinates, cell_size, grid_dimensions
        )
        charge_density_ft = torch.fft.rfftn(charge_density, dim=[1, 2, 3])
        integrated_green_function = self._integrated_green_function(beam, cell_size)
        integrated_green_function_ft = torch.fft.rfftn(
            integrated_green_function, dim=[1, 2, 3]
        )
        potential_ft = charge_density_ft * integrated_green_function_ft
        potential = (1 / (4 * torch.pi * epsilon_0)) * torch.fft.irfftn(
            potential_ft, dim=[1, 2, 3]
        ).real

        # Return the physical potential
        return potential[
            ...,
            : charge_density.shape[-3] // 2,
            : charge_density.shape[-2] // 2,
            : charge_density.shape[-1] // 2,
        ]

    def _E_plus_vB_field(
        self,
        beam: ParticleBeam,
        xp_coordinates: torch.Tensor,
        cell_size: torch.Tensor,
        grid_dimensions: torch.Tensor,
    ) -> torch.Tensor:
        """
        Computes the force field from the potential and the particle positions and
        velocities, as in https://doi.org/10.1063/1.2837054.
        """
        inv_cell_size = 1 / cell_size
        igamma2 = torch.zeros_like(beam.relativistic_gamma)
        igamma2[beam.relativistic_gamma != 0] = (
            1 / beam.relativistic_gamma[beam.relativistic_gamma != 0] ** 2
        )
        potential = self._solve_poisson_equation(
            beam, xp_coordinates, cell_size, grid_dimensions
        )

        grad_x = torch.zeros_like(potential)
        grad_y = torch.zeros_like(potential)
        grad_tau = torch.zeros_like(potential)

        # Compute the gradients of the potential, using central differences, with 0
        # boundary conditions
        grad_x[..., 1:-1, :, :] = (
            potential[..., 2:, :, :] - potential[..., :-2, :, :]
        ) * (0.5 * inv_cell_size[..., 0, None, None, None])
        grad_y[..., :, 1:-1, :] = (
            potential[..., :, 2:, :] - potential[..., :, :-2, :]
        ) * (0.5 * inv_cell_size[..., 1, None, None, None])
        grad_tau[..., :, :, 1:-1] = (
            potential[..., :, :, 2:] - potential[..., :, :, :-2]
        ) * (0.5 * inv_cell_size[..., 2, None, None, None])

        # Scale the gradients with lorentz factor
        grad_x = -igamma2[..., None, None, None] * grad_x
        grad_y = -igamma2[..., None, None, None] * grad_y
        grad_tau = -igamma2[..., None, None, None] * grad_tau

        return grad_x, grad_y, grad_tau

    def _compute_forces(
        self,
        beam: ParticleBeam,
        xp_coordinates: torch.Tensor,
        cell_size: torch.Tensor,
        grid_dimensions: torch.Tensor,
    ) -> torch.Tensor:
        """
        Interpolates the space charge force from the grid onto the macroparticles.
        Reciprocal function of _deposit_charge_on_grid. `beam` needs to have a flattened
        vector shape.
        """
        grad_x, grad_y, grad_z = self._E_plus_vB_field(
            beam, xp_coordinates, cell_size, grid_dimensions
        )
        grid_shape = self.grid_shape
        interpolated_forces = torch.zeros(
            (*beam.particles.shape[:-1], 3), **self.factory_kwargs
        )  # (..., num_particles, 3)

        # Get particle positions
        particle_positions = xp_coordinates[..., [0, 2, 4]]
        normalized_positions = (
            particle_positions + grid_dimensions.unsqueeze(-2)
        ) / cell_size.unsqueeze(-2)

        # Find indices of the lower corners of the cells containing the particles
        cell_indices = torch.floor(normalized_positions).type(torch.int)

        # Calculate the weights for all surrounding cells
        offsets = torch.tensor(
            [
                [0, 0, 0],
                [0, 0, 1],
                [0, 1, 0],
                [0, 1, 1],
                [1, 0, 0],
                [1, 0, 1],
                [1, 1, 0],
                [1, 1, 1],
            ]
        )
        surrounding_indices = cell_indices.unsqueeze(-2) + offsets.unsqueeze(
            -3
        )  # Shape:(.., num_particles, 8, 3)
        weights = 1 - torch.abs(
            normalized_positions.unsqueeze(-2) - surrounding_indices
        )  # Shape: (..., num_particles, 8, 3)
        cell_weights = weights.prod(dim=-1)  # Shape: (..., num_particles, 8)

        # Extract forces from the grids
        surrounding_indices_flattened = surrounding_indices.flatten(
            start_dim=-3, end_dim=-2
        )  # Shape: (..., num_particles * 8, 3)
        idx_vector = (
            torch.arange(cell_indices.shape[0])
            .repeat(8 * beam.particles.shape[-2], 1)
            .T
        )  # Shape: (..., num_particles * 8)
        idx_x = surrounding_indices_flattened[..., 0]
        idx_y = surrounding_indices_flattened[..., 1]
        idx_tau = surrounding_indices_flattened[..., 2]
        valid_mask = (
            (idx_x >= 0)
            & (idx_x < grid_shape[0])
            & (idx_y >= 0)
            & (idx_y < grid_shape[1])
            & (idx_tau >= 0)
            & (idx_tau < grid_shape[2])
        )

        # Keep dimensions, and set F to zero if non-valid
        force_indices = (
            idx_vector,
            torch.clamp(idx_x, min=0, max=grid_shape[0] - 1),
            torch.clamp(idx_y, min=0, max=grid_shape[1] - 1),
            torch.clamp(idx_tau, min=0, max=grid_shape[2] - 1),
        )

        Fx_values = torch.where(valid_mask, grad_x[force_indices], 0)
        Fy_values = torch.where(valid_mask, grad_y[force_indices], 0)
        Fz_values = torch.where(
            valid_mask, grad_z[force_indices], 0
        )  # (..., 8 * num_particles)

        # Compute interpolated forces
        # Cell weights validation is taken care of by the F_x, F_y, F_z values
        cell_weights_with_e = cell_weights.flatten(start_dim=-2) * elementary_charge
        values_x = cell_weights_with_e * Fx_values
        values_y = cell_weights_with_e * Fy_values
        values_z = cell_weights_with_e * Fz_values

        forces_to_add = torch.stack([values_x, values_y, values_z], dim=-1)

        index_tensor = (
            torch.arange(beam.num_particles)
            .repeat_interleave(8)
            .unsqueeze(0)
            .unsqueeze(-1)
            .expand(beam.particles.shape[0], 8 * beam.particles.shape[-2], 3)
        )

        # Add the forces to the particles
        accumulated_forces = torch.scatter_add(
            interpolated_forces, dim=1, index=index_tensor, src=forces_to_add
        )

        return accumulated_forces

    def track(self, incoming: ParticleBeam) -> ParticleBeam:
        """
        Tracks particles through the element. The input must be a `ParticleBeam`.

        :param incoming: Beam of particles entering the element.
        :returns: Beam of particles exiting the element.
        """
        if incoming is Beam.empty or incoming.particles.shape[0] == 0:
            return incoming
        elif isinstance(incoming, ParticleBeam):
            # This flattening is a hack to only think about one vector dimension in the
            # following code. It is reversed at the end of the function.

            # Make sure that the incoming beam has at least one vector dimension
            if len(incoming.particles.shape) == 2:
                is_incoming_vectorized = False

                vectorized_incoming = ParticleBeam(
                    particles=incoming.particles.unsqueeze(0),
                    energy=incoming.energy.unsqueeze(0),
                    particle_charges=incoming.particle_charges.unsqueeze(0),
                    device=incoming.particles.device,
                    dtype=incoming.particles.dtype,
                )
            else:
                is_incoming_vectorized = True

                vectorized_incoming = incoming

            flattened_incoming = ParticleBeam(
                particles=vectorized_incoming.particles.flatten(end_dim=-3),
                energy=vectorized_incoming.energy.flatten(end_dim=-1),
                particle_charges=vectorized_incoming.particle_charges.flatten(
                    end_dim=-2
                ),
                device=vectorized_incoming.particles.device,
                dtype=vectorized_incoming.particles.dtype,
            )
            flattened_length_effect = self.effect_length.flatten(end_dim=-1)

            # Compute useful quantities
            grid_dimensions = torch.stack(
                [
                    self.grid_extend_x * flattened_incoming.sigma_x,
                    self.grid_extend_y * flattened_incoming.sigma_y,
                    self.grid_extend_tau * flattened_incoming.sigma_tau,
                ],
                dim=-1,
            )
            cell_size = (
                2
                * grid_dimensions
                / torch.tensor(self.grid_shape, **self.factory_kwargs)
            )
            dt = flattened_length_effect / (
                speed_of_light * flattened_incoming.relativistic_beta
            )

            # Change coordinates to apply the space charge effect
            xp_coordinates = flattened_incoming.to_xyz_pxpypz()
            forces = self._compute_forces(
                flattened_incoming, xp_coordinates, cell_size, grid_dimensions
            )
            xp_coordinates[..., 1] = xp_coordinates[..., 1] + forces[
                ..., 0
            ] * dt.unsqueeze(-1)
            xp_coordinates[..., 3] = xp_coordinates[..., 3] + forces[
                ..., 1
            ] * dt.unsqueeze(-1)
            xp_coordinates[..., 5] = xp_coordinates[..., 5] + forces[
                ..., 2
            ] * dt.unsqueeze(-1)

            if not is_incoming_vectorized:
                # Reshape to the original non-vectorised shape
                outgoing = ParticleBeam.from_xyz_pxpypz(
                    xp_coordinates.squeeze(0),
                    vectorized_incoming.energy.squeeze(0),
                    vectorized_incoming.particle_charges.squeeze(0),
                    vectorized_incoming.particles.device,
                    vectorized_incoming.particles.dtype,
                )
            else:
                # Reverse the flattening of the vector dimensions
                outgoing = ParticleBeam.from_xyz_pxpypz(
                    xp_coordinates.unflatten(
                        dim=0, sizes=vectorized_incoming.particles.shape[:-2]
                    ),
                    vectorized_incoming.energy,
                    vectorized_incoming.particle_charges,
                    vectorized_incoming.particles.device,
                    vectorized_incoming.particles.dtype,
                )
            return outgoing
        else:
            raise TypeError(f"Parameter incoming is of invalid type {type(incoming)}")

    def split(self, resolution: torch.Tensor) -> list[Element]:
        # TODO: Implement splitting for SpaceCharge properly, for now just returns the
        # element itself
        return [self]

    @property
    def is_skippable(self) -> bool:
        return False

    def plot(self, ax: plt.Axes, s: float, vector_idx: Optional[tuple] = None) -> None:
        plot_s = s[vector_idx] if s.dim() > 0 else s

        ax.axvline(plot_s, ymin=0.01, ymax=0.99, color="orange", linestyle="-")

    @property
    def defining_features(self) -> list[str]:
        return super().defining_features + [
            "effect_length",
            "grid_shape",
            "grid_extend_x",
            "grid_extend_y",
            "grid_extend_tau",
        ]

    def __repr__(self) -> str:
        return (
            f"{self.__class__.__name__}(effect_length={repr(self.effect_length)}, "
            + f"num_grid_points_x={repr(self.grid_shape[0])}, "
            + f"num_grid_points_y={repr(self.grid_shape[1])}, "
            + f"num_grid_points_tau={repr(self.grid_shape[2])}, "
            + f"grid_extend_x={repr(self.grid_extend_x)}, "
            + f"grid_extend_y={repr(self.grid_extend_y)}, "
            + f"grid_extend_tau={repr(self.grid_extend_tau)}, "
            + f"name={repr(self.name)})"
        )<|MERGE_RESOLUTION|>--- conflicted
+++ resolved
@@ -5,13 +5,8 @@
 from scipy.constants import elementary_charge, epsilon_0, speed_of_light
 from torch import nn
 
-<<<<<<< HEAD
-from cheetah.particles import Beam, ParticleBeam
-from cheetah.utils import verify_device_and_dtype
-
-=======
 from ..particles import Beam, ParticleBeam
->>>>>>> 73f53e69
+from ..utils import verify_device_and_dtype
 from .element import Element
 
 
