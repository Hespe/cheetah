--- conflicted
+++ resolved
@@ -417,11 +417,7 @@
         inv_cell_size = cell_size.reciprocal()
         igamma2 = torch.zeros_like(beam.relativistic_gamma)
         igamma2[beam.relativistic_gamma != 0] = (
-<<<<<<< HEAD
             beam.relativistic_gamma[beam.relativistic_gamma != 0].square().reciprocal()
-=======
-            1 / beam.relativistic_gamma[beam.relativistic_gamma != 0].square()
->>>>>>> 9d996d0b
         )
         potential = self._solve_poisson_equation(
             beam, xp_coordinates, cell_size, grid_dimensions
