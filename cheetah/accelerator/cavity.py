from typing import Optional, Union

import matplotlib.pyplot as plt
import torch
from matplotlib.patches import Rectangle
from scipy import constants
from scipy.constants import physical_constants
from torch import nn

from cheetah.accelerator.element import Element
from cheetah.particles import Beam, ParameterBeam, ParticleBeam
from cheetah.track_methods import base_rmatrix
from cheetah.utils import UniqueNameGenerator, compute_relativistic_factors

generate_unique_name = UniqueNameGenerator(prefix="unnamed_element")

electron_mass_eV = physical_constants["electron mass energy equivalent in MeV"][0] * 1e6


class Cavity(Element):
    """
    Accelerating cavity in a particle accelerator.

    :param length: Length in meters.
    :param voltage: Voltage of the cavity in volts.
    :param phase: Phase of the cavity in degrees.
    :param frequency: Frequency of the cavity in Hz.
    :param name: Unique identifier of the element.
    :param cavity_type: Type of the cavity.
    """

    def __init__(
        self,
        length: Union[torch.Tensor, nn.Parameter],
        voltage: Optional[Union[torch.Tensor, nn.Parameter]] = None,
        phase: Optional[Union[torch.Tensor, nn.Parameter]] = None,
        frequency: Optional[Union[torch.Tensor, nn.Parameter]] = None,
        cavity_type: Optional[str] = "standing_wave",
        name: Optional[str] = None,
        device=None,
        dtype=torch.float32,
    ) -> None:
        factory_kwargs = {"device": device, "dtype": dtype}
        super().__init__(name=name)

        self.register_buffer("length", torch.as_tensor(length, **factory_kwargs))
        self.register_buffer(
            "voltage",
            (
                torch.as_tensor(voltage, **factory_kwargs)
                if voltage is not None
                else torch.tensor(0.0, **factory_kwargs)
            ),
        )
        self.register_buffer(
            "phase",
            (
                torch.as_tensor(phase, **factory_kwargs)
                if phase is not None
                else torch.tensor(0.0, **factory_kwargs)
            ),
        )
        self.register_buffer(
            "frequency",
            (
                torch.as_tensor(frequency, **factory_kwargs)
                if frequency is not None
                else torch.tensor(0.0, **factory_kwargs)
            ),
        )
        self.cavity_type = cavity_type

    @property
    def is_active(self) -> bool:
        return torch.any(self.voltage != 0)

    @property
    def is_skippable(self) -> bool:
        return not self.is_active

    def transfer_map(self, energy: torch.Tensor) -> torch.Tensor:
        return torch.where(
            (self.voltage != 0).unsqueeze(-1).unsqueeze(-1),
            self._cavity_rmatrix(energy),
            base_rmatrix(
                length=self.length,
                k1=torch.zeros_like(self.length),
                hx=torch.zeros_like(self.length),
                tilt=torch.zeros_like(self.length),
                energy=energy,
            ),
        )

    def track(self, incoming: Beam) -> Beam:
        """
        Track particles through the cavity. The input can be a `ParameterBeam` or a
        `ParticleBeam`. For a cavity, this does a little more than just the transfer map
        multiplication done by most elements.

        :param incoming: Beam of particles entering the element.
        :return: Beam of particles exiting the element.
        """
        if incoming is Beam.empty:
            return incoming
        elif isinstance(incoming, (ParameterBeam, ParticleBeam)):
            return self._track_beam(incoming)
        else:
            raise TypeError(f"Parameter incoming is of invalid type {type(incoming)}")

    def _track_beam(self, incoming: Beam) -> Beam:
        """
        Track particles through the cavity. The input can be a `ParameterBeam` or a
        `ParticleBeam`.
        """
        gamma0, igamma2, beta0 = compute_relativistic_factors(incoming.energy)

        phi = torch.deg2rad(self.phase)

        tm = self.transfer_map(incoming.energy)
        if isinstance(incoming, ParameterBeam):
            outgoing_mu = torch.matmul(tm, incoming._mu.unsqueeze(-1)).squeeze(-1)
            outgoing_cov = torch.matmul(
                tm, torch.matmul(incoming._cov, tm.transpose(-2, -1))
            )
        else:  # ParticleBeam
            outgoing_particles = torch.matmul(incoming.particles, tm.transpose(-2, -1))
        delta_energy = self.voltage * torch.cos(phi)

        T566 = 1.5 * self.length * igamma2 / beta0**3
        T556 = torch.full_like(self.length, 0.0)
        T555 = torch.full_like(self.length, 0.0)

        if torch.any(incoming.energy + delta_energy > 0):
            k = 2 * torch.pi * self.frequency / constants.speed_of_light
            outgoing_energy = incoming.energy + delta_energy
            gamma1, _, beta1 = compute_relativistic_factors(outgoing_energy)

            if isinstance(incoming, ParameterBeam):
                outgoing_mu[..., 5] = incoming._mu[..., 5] * incoming.energy * beta0 / (
                    outgoing_energy * beta1
                ) + self.voltage * beta0 / (outgoing_energy * beta1) * (
                    torch.cos(-incoming._mu[..., 4] * beta0 * k + phi) - torch.cos(phi)
                )
                outgoing_cov[..., 5, 5] = incoming._cov[..., 5, 5]
            else:  # ParticleBeam
                outgoing_particles[..., 5] = incoming.particles[
                    ..., 5
                ] * incoming.energy.unsqueeze(-1) * beta0.unsqueeze(-1) / (
                    outgoing_energy.unsqueeze(-1) * beta1.unsqueeze(-1)
                ) + self.voltage.unsqueeze(
                    -1
                ) * beta0.unsqueeze(
                    -1
                ) / (
                    outgoing_energy.unsqueeze(-1) * beta1.unsqueeze(-1)
                ) * (
                    torch.cos(
                        -1
                        * incoming.particles[..., 4]
                        * beta0.unsqueeze(-1)
                        * k.unsqueeze(-1)
                        + phi.unsqueeze(-1)
                    )
                    - torch.cos(phi).unsqueeze(-1)
                )

            dgamma = self.voltage / electron_mass_eV
            if torch.any(delta_energy > 0):
                T566 = (
                    self.length
                    * (beta0**3 * gamma0**3 - beta1**3 * gamma1**3)
                    / (2 * beta0 * beta1**3 * gamma0 * (gamma0 - gamma1) * gamma1**3)
                )
                T556 = (
                    beta0
                    * k
                    * self.length
                    * dgamma
                    * gamma0
                    * (beta1**3 * gamma1**3 + beta0 * (gamma0 - gamma1**3))
                    * torch.sin(phi)
                    / (beta1**3 * gamma1**3 * (gamma0 - gamma1) ** 2)
                )
                T555 = (
                    beta0**2
                    * k**2
                    * self.length
                    * dgamma
                    / 2.0
                    * (
                        dgamma
                        * (
                            2 * gamma0 * gamma1**3 * (beta0 * beta1**3 - 1)
                            + gamma0**2
                            + 3 * gamma1**2
                            - 2
                        )
                        / (beta1**3 * gamma1**3 * (gamma0 - gamma1) ** 3)
                        * torch.sin(phi) ** 2
                        - (gamma1 * gamma0 * (beta1 * beta0 - 1) + 1)
                        / (beta1 * gamma1 * (gamma0 - gamma1) ** 2)
                        * torch.cos(phi)
                    )
                )

            if isinstance(incoming, ParameterBeam):
                outgoing_mu[..., 4] = outgoing_mu[..., 4] + (
                    T566 * incoming._mu[..., 5] ** 2
                    + T556 * incoming._mu[..., 4] * incoming._mu[..., 5]
                    + T555 * incoming._mu[..., 4] ** 2
                )
                outgoing_cov[..., 4, 4] = (
                    T566 * incoming._cov[..., 5, 5] ** 2
                    + T556 * incoming._cov[..., 4, 5] * incoming._cov[..., 5, 5]
                    + T555 * incoming._cov[..., 4, 4] ** 2
                )
                outgoing_cov[..., 4, 5] = (
                    T566 * incoming._cov[..., 5, 5] ** 2
                    + T556 * incoming._cov[..., 4, 5] * incoming._cov[..., 5, 5]
                    + T555 * incoming._cov[..., 4, 4] ** 2
                )
                outgoing_cov[..., 5, 4] = outgoing_cov[..., 4, 5]
            else:  # ParticleBeam
                outgoing_particles[..., 4] = outgoing_particles[..., 4] + (
                    T566.unsqueeze(-1) * incoming.particles[..., 5] ** 2
                    + T556.unsqueeze(-1)
                    * incoming.particles[..., 4]
                    * incoming.particles[..., 5]
                    + T555.unsqueeze(-1) * incoming.particles[..., 4] ** 2
                )

        if isinstance(incoming, ParameterBeam):
            outgoing = ParameterBeam(
                mu=outgoing_mu,
                cov=outgoing_cov,
                energy=outgoing_energy,
                total_charge=incoming.total_charge,
                device=outgoing_mu.device,
                dtype=outgoing_mu.dtype,
            )
            return outgoing
        else:  # ParticleBeam
            outgoing = ParticleBeam(
                outgoing_particles,
                outgoing_energy,
                particle_charges=incoming.particle_charges,
                device=outgoing_particles.device,
                dtype=outgoing_particles.dtype,
            )
            return outgoing

    def _cavity_rmatrix(self, energy: torch.Tensor) -> torch.Tensor:
        """Produces an R-matrix for a cavity when it is on, i.e. voltage > 0.0."""
        device = self.length.device
        dtype = self.length.dtype

        phi = torch.deg2rad(self.phase)
        delta_energy = self.voltage * torch.cos(phi)
        # Comment from Ocelot: Pure pi-standing-wave case
        eta = torch.tensor(1.0, device=device, dtype=dtype)
        Ei = energy / electron_mass_eV
        Ef = (energy + delta_energy) / electron_mass_eV
        Ep = (Ef - Ei) / self.length  # Derivative of the energy
        dE = Ef - Ei
        assert torch.all(Ei > 0), "Initial energy must be larger than 0"

        alpha = torch.sqrt(eta / 8) / torch.cos(phi) * torch.log(Ef / Ei)

        if self.cavity_type == 'standing_wave':
            r11 = torch.cos(alpha)
            - torch.sqrt(2 / eta) * torch.cos(phi) * torch.sin(alpha)

            # In Ocelot r12 is defined as below only if abs(Ep) > 10, and self.length
            # otherwise. This is implemented differently here to achieve results
            # closer to Bmad.
            r12 = torch.sqrt(8 / eta) * Ei / Ep * torch.cos(phi) * torch.sin(alpha)

            r21 = (
                -Ep
                / Ef
                * (
                    torch.cos(phi) / torch.sqrt(2 * eta)
                    + torch.sqrt(eta / 8) / torch.cos(phi)
                )
                * torch.sin(alpha)
            )

            r22 = (
                Ei
                / Ef
                * (
                    torch.cos(alpha)
                    + torch.sqrt(2 / eta) * torch.cos(phi) * torch.sin(alpha)
                )
            )
        if self.cavity_type == 'traveling_wave':
            # reference paper:Rosenzweig and Serafini, PhysRevE, Vol.49, p.1599,(1994)
            f = (Ei / dE) * torch.log(1 + (dE / Ei))
            Mbody = torch.tensor([
                [1, self.length * f],
                [0, Ei / Ef]
            ], device=device, dtype=dtype)

            Mfent = torch.tensor([
                [1, 0],
                [-dE / (2 * self.length * Ei), 1]
            ], device=device, dtype=dtype)

            Mfexit = torch.tensor([
                [1, 0],
                [dE / (2 * self.length * Ef), 1]
            ], device=device, dtype=dtype)
<<<<<<< HEAD
=======

>>>>>>> eceb2d31
            result = Mfexit @ Mbody @ Mfent

            r11 = result[0, 0]
            r12 = result[0, 1]
            r21 = result[1, 0]
            r22 = result[1, 1]

        else:
            raise ValueError(f"Unrecognized cavity type: '{self.cavity_type}'. Valid types are 'standing_wave' and 'Traveling_wave'.")

        r56 = torch.tensor(0.0)
        beta0 = torch.tensor(1.0)
        beta1 = torch.tensor(1.0)

        k = 2 * torch.pi * self.frequency / torch.tensor(constants.speed_of_light)
        r55_cor = torch.tensor(0.0)
        if torch.any((self.voltage != 0) & (energy != 0)):  # TODO: Do we need this if?
            beta0 = torch.sqrt(1 - 1 / Ei**2)
            beta1 = torch.sqrt(1 - 1 / Ef**2)

            r56 = -self.length / (Ef**2 * Ei * beta1) * (Ef + Ei) / (beta1 + beta0)
            g0 = Ei
            g1 = Ef
            r55_cor = (
                k
                * self.length
                * beta0
                * self.voltage
                / electron_mass_eV
                * torch.sin(phi)
                * (g0 * g1 * (beta0 * beta1 - 1) + 1)
                / (beta1 * g1 * (g0 - g1) ** 2)
            )

        r66 = Ei / Ef * beta0 / beta1
        r65 = k * torch.sin(phi) * self.voltage / (Ef * beta1 * electron_mass_eV)

        # Make sure that all matrix elements have the same shape
        r11, r12, r21, r22, r55_cor, r56, r65, r66 = torch.broadcast_tensors(
            r11, r12, r21, r22, r55_cor, r56, r65, r66
        )

        R = torch.eye(7, device=device, dtype=dtype).repeat((*r11.shape, 1, 1))
        R[..., 0, 0] = r11
        R[..., 0, 1] = r12
        R[..., 1, 0] = r21
        R[..., 1, 1] = r22
        R[..., 2, 2] = r11
        R[..., 2, 3] = r12
        R[..., 3, 2] = r21
        R[..., 3, 3] = r22
        R[..., 4, 4] = 1 + r55_cor
        R[..., 4, 5] = r56
        R[..., 5, 4] = r65
        R[..., 5, 5] = r66

        return R

    def split(self, resolution: torch.Tensor) -> list[Element]:
        # TODO: Implement splitting for cavity properly, for now just returns the
        # element itself
        return [self]

    def plot(self, ax: plt.Axes, s: float, vector_idx: Optional[tuple] = None) -> None:
        plot_s = s[vector_idx] if s.dim() > 0 else s
        plot_length = self.length[vector_idx] if self.length.dim() > 0 else self.length

        alpha = 1 if self.is_active else 0.2
        height = 0.4

        patch = Rectangle(
            (plot_s, 0), plot_length, height, color="gold", alpha=alpha, zorder=2
        )
        ax.add_patch(patch)

    @property
    def defining_features(self) -> list[str]:
        return super().defining_features + ["length", "voltage", "phase", "frequency", "cavity_type"]

    def __repr__(self) -> str:
        return (
            f"{self.__class__.__name__}(length={repr(self.length)}, "
            + f"voltage={repr(self.voltage)}, "
            + f"phase={repr(self.phase)}, "
            + f"frequency={repr(self.frequency)}, "
            + f"cavity_type={repr(self.cavity_type)}, "
            + f"name={repr(self.name)})"
        )<|MERGE_RESOLUTION|>--- conflicted
+++ resolved
@@ -310,10 +310,7 @@
                 [1, 0],
                 [dE / (2 * self.length * Ef), 1]
             ], device=device, dtype=dtype)
-<<<<<<< HEAD
-=======
-
->>>>>>> eceb2d31
+
             result = Mfexit @ Mbody @ Mfent
 
             r11 = result[0, 0]
