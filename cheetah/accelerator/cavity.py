import math
from typing import Literal

import matplotlib.pyplot as plt
import torch
from matplotlib.patches import Rectangle
from scipy import constants

from cheetah.accelerator.element import Element
from cheetah.particles import Beam, ParameterBeam, ParticleBeam, Species
from cheetah.track_methods import base_rmatrix
from cheetah.utils import UniqueNameGenerator, compute_relativistic_factors
from cheetah.utils.autograd import log1pdiv

generate_unique_name = UniqueNameGenerator(prefix="unnamed_element")


class Cavity(Element):
    """
    Accelerating cavity in a particle accelerator.

    :param length: Length in meters.
    :param voltage: Voltage of the cavity in volts. NOTE: This assumes the physical
        voltage. Positive voltage will accelerate electron-like particles.
        For particle with charge `n * e`, the energy gain on crest will be
        `n * voltage`.
    :param phase: Phase of the cavity in degrees.
    :param frequency: Frequency of the cavity in Hz.
    :param cavity_type: Type of the cavity.
    :param name: Unique identifier of the element.
    :param sanitize_name: Whether to sanitise the name to be a valid Python variable
        name. This is needed if you want to use the `segment.element_name` syntax to
        access the element in a segment.
    """

    def __init__(
        self,
        length: torch.Tensor,
        voltage: torch.Tensor | None = None,
        phase: torch.Tensor | None = None,
        frequency: torch.Tensor | None = None,
        cavity_type: Literal["standing_wave", "traveling_wave"] = "standing_wave",
        name: str | None = None,
        sanitize_name: bool = False,
        device: torch.device | None = None,
        dtype: torch.dtype | None = None,
    ) -> None:
        factory_kwargs = {"device": device, "dtype": dtype}
        super().__init__(name=name, sanitize_name=sanitize_name, **factory_kwargs)

        self.length = length

        self.register_buffer_or_parameter(
            "voltage",
            voltage if voltage is not None else torch.tensor(0.0, **factory_kwargs),
        )
        self.register_buffer_or_parameter(
            "phase",
            phase if phase is not None else torch.tensor(0.0, **factory_kwargs),
        )
        self.register_buffer_or_parameter(
            "frequency",
            frequency if frequency is not None else torch.tensor(0.0, **factory_kwargs),
        )

        self.cavity_type = cavity_type

    @property
    def is_active(self) -> bool:
        return torch.any(self.voltage != 0).item()

    @property
    def is_skippable(self) -> bool:
        return not self.is_active

    def _compute_first_order_transfer_map(
        self, energy: torch.Tensor, species: Species
    ) -> torch.Tensor:
        return torch.where(
            (self.voltage != 0).unsqueeze(-1).unsqueeze(-1),
            self._cavity_rmatrix(energy, species),
            base_rmatrix(
                length=self.length,
                k1=torch.zeros_like(self.length),
                hx=torch.zeros_like(self.length),
                species=species,
                tilt=torch.zeros_like(self.length),
                energy=energy,
            ),
        )

    def track(self, incoming: Beam) -> Beam:
        gamma0, igamma2, beta0 = compute_relativistic_factors(
            incoming.energy, incoming.species.mass_eV
        )

        phi = torch.deg2rad(self.phase)

        tm = self.first_order_transfer_map(incoming.energy, incoming.species)
        if isinstance(incoming, ParameterBeam):
            outgoing_mu = (tm @ incoming.mu.unsqueeze(-1)).squeeze(-1)
            outgoing_cov = tm @ incoming.cov @ tm.transpose(-2, -1)
        else:  # ParticleBeam
            outgoing_particles = incoming.particles @ tm.transpose(-2, -1)
        delta_energy = (
            self.voltage * torch.cos(phi) * incoming.species.num_elementary_charges * -1
        )

        T566 = 1.5 * self.length * igamma2 / beta0**3
        T556 = torch.full_like(self.length, 0.0)
        T555 = torch.full_like(self.length, 0.0)

        if torch.any(incoming.energy + delta_energy > 0):
            k = 2 * torch.pi * self.frequency / constants.speed_of_light
            outgoing_energy = incoming.energy + delta_energy
            gamma1, _, beta1 = compute_relativistic_factors(
                outgoing_energy, incoming.species.mass_eV
            )

            if isinstance(incoming, ParameterBeam):
                outgoing_mu[..., 5] = incoming.mu[..., 5] * incoming.energy * beta0 / (
                    outgoing_energy * beta1
                ) + self.voltage * beta0 / (outgoing_energy * beta1) * (
                    torch.cos(-incoming.mu[..., 4] * beta0 * k + phi) - torch.cos(phi)
                )
                outgoing_cov[..., 5, 5] = incoming.cov[..., 5, 5]
            else:  # ParticleBeam
                outgoing_particles[..., 5] = incoming.particles[
                    ..., 5
                ] * incoming.energy.unsqueeze(-1) * beta0.unsqueeze(-1) / (
                    outgoing_energy.unsqueeze(-1) * beta1.unsqueeze(-1)
                ) + self.voltage.unsqueeze(
                    -1
                ) * beta0.unsqueeze(
                    -1
                ) / (
                    outgoing_energy.unsqueeze(-1) * beta1.unsqueeze(-1)
                ) * (
                    torch.cos(
                        -1
                        * incoming.particles[..., 4]
                        * beta0.unsqueeze(-1)
                        * k.unsqueeze(-1)
                        + phi.unsqueeze(-1)
                    )
                    - torch.cos(phi).unsqueeze(-1)
                )

            dgamma = self.voltage / incoming.species.mass_eV
            if torch.any(delta_energy > 0):
                T566 = (
                    self.length
                    * (beta0**3 * gamma0**3 - beta1**3 * gamma1**3)
                    / (2 * beta0 * beta1**3 * gamma0 * (gamma0 - gamma1) * gamma1**3)
                )
                T556 = (
                    beta0
                    * k
                    * self.length
                    * dgamma
                    * gamma0
                    * (beta1**3 * gamma1**3 + beta0 * (gamma0 - gamma1**3))
                    * torch.sin(phi)
                    / (beta1**3 * gamma1**3 * (gamma0 - gamma1) ** 2)
                )
                T555 = (
                    beta0**2
                    * k**2
                    * self.length
                    * dgamma
                    / 2.0
                    * (
                        dgamma
                        * (
                            2 * gamma0 * gamma1**3 * (beta0 * beta1**3 - 1)
                            + gamma0**2
                            + 3 * gamma1**2
                            - 2
                        )
                        / (beta1**3 * gamma1**3 * (gamma0 - gamma1) ** 3)
                        * torch.sin(phi) ** 2
                        - (gamma1 * gamma0 * (beta1 * beta0 - 1) + 1)
                        / (beta1 * gamma1 * (gamma0 - gamma1) ** 2)
                        * torch.cos(phi)
                    )
                )

            if isinstance(incoming, ParameterBeam):
                outgoing_mu[..., 4] = outgoing_mu[..., 4] + (
                    T566 * incoming.mu[..., 5] ** 2
                    + T556 * incoming.mu[..., 4] * incoming.mu[..., 5]
                    + T555 * incoming.mu[..., 4] ** 2
                )
                outgoing_cov[..., 4, 4] = (
                    T566 * incoming.cov[..., 5, 5] ** 2
                    + T556 * incoming.cov[..., 4, 5] * incoming.cov[..., 5, 5]
                    + T555 * incoming.cov[..., 4, 4] ** 2
                )
                outgoing_cov[..., 4, 5] = (
                    T566 * incoming.cov[..., 5, 5] ** 2
                    + T556 * incoming.cov[..., 4, 5] * incoming.cov[..., 5, 5]
                    + T555 * incoming.cov[..., 4, 4] ** 2
                )
                outgoing_cov[..., 5, 4] = outgoing_cov[..., 4, 5]
            else:  # ParticleBeam
                outgoing_particles[..., 4] = outgoing_particles[..., 4] + (
                    T566.unsqueeze(-1) * incoming.particles[..., 5] ** 2
                    + T556.unsqueeze(-1)
                    * incoming.particles[..., 4]
                    * incoming.particles[..., 5]
                    + T555.unsqueeze(-1) * incoming.particles[..., 4] ** 2
                )

        if isinstance(incoming, ParameterBeam):
            outgoing = ParameterBeam(
                mu=outgoing_mu,
                cov=outgoing_cov,
                energy=outgoing_energy,
                total_charge=incoming.total_charge,
                s=incoming.s + self.length,
                device=outgoing_mu.device,
                dtype=outgoing_mu.dtype,
            )
            return outgoing
        else:  # ParticleBeam
            outgoing = ParticleBeam(
                particles=outgoing_particles,
                energy=outgoing_energy,
                particle_charges=incoming.particle_charges,
                survival_probabilities=incoming.survival_probabilities,
                s=incoming.s + self.length,
                device=outgoing_particles.device,
                dtype=outgoing_particles.dtype,
            )
            return outgoing

    def _cavity_rmatrix(self, energy: torch.Tensor, species: Species) -> torch.Tensor:
        """Produces an R-matrix for a cavity when it is on, i.e. voltage > 0.0."""
        assert torch.all(energy > 0), "Initial energy must be larger than 0"
        factory_kwargs = {"device": self.length.device, "dtype": self.length.dtype}

        phi = torch.deg2rad(self.phase)
        effective_voltage = -self.voltage * species.num_elementary_charges
        delta_energy = effective_voltage * torch.cos(phi)

        Ei = energy / species.mass_eV
        dE = delta_energy / species.mass_eV
        Ef = Ei + dE
        Ep = dE / self.length  # Derivative of the energy

        k = 2 * torch.pi * self.frequency / constants.speed_of_light
<<<<<<< HEAD
        beta0 = torch.sqrt(1 - (Ei**2).reciprocal())
        beta1 = torch.sqrt(1 - (Ef**2).reciprocal())
        r56 = torch.tensor(0.0, **factory_kwargs)
=======
>>>>>>> ff667da7

        if self.cavity_type == "standing_wave":
            alpha = (
                math.sqrt(0.125)
                * effective_voltage
                / energy
                * log1pdiv(delta_energy / energy)
            )
            beta0 = torch.sqrt(1 - 1 / Ei**2)
            beta1 = torch.sqrt(1 - 1 / Ef**2)

            r11 = torch.cos(alpha) - math.sqrt(2.0) * torch.cos(phi) * torch.sin(alpha)

            # In Ocelot r12 is defined as below only if abs(Ep) > 10, and self.length
            # otherwise. This is implemented differently here to achieve results
            # closer to Bmad.
            r12 = (
                math.sqrt(8.0)
                * energy
                / effective_voltage
                * torch.sin(alpha)
                * self.length
            )

            r21 = -(
                effective_voltage
                / ((energy + delta_energy) * math.sqrt(2.0) * self.length)
                * (0.5 + torch.cos(phi) ** 2)
                * torch.sin(alpha)
            )

            r22 = (
                Ei
                / Ef
                * (
                    torch.cos(alpha)
                    + math.sqrt(2.0) * torch.cos(phi) * torch.sin(alpha)
                )
            )

            r55 = 1.0 + (
                k
                * self.length
                * beta0
                * effective_voltage
                / species.mass_eV
                * torch.sin(phi)
                * (Ei * Ef * (beta0 * beta1 - 1) + 1)
                / (beta1 * Ef * (Ei - Ef) ** 2)
            )
            r56 = -self.length / (Ef**2 * Ei * beta1) * (Ef + Ei) / (beta1 + beta0)
            r65 = (
                k
                * torch.sin(phi)
                * effective_voltage
                / (beta1 * (energy + delta_energy))
            )
            r66 = Ei / Ef * beta0 / beta1

        elif self.cavity_type == "traveling_wave":
            # Reference paper: Rosenzweig and Serafini, PhysRevE, Vol.49, p.1599,(1994)
            f = Ei / dE * torch.log(1 + (dE / Ei))

            vector_shape = torch.broadcast_shapes(
                self.length.shape, f.shape, Ei.shape, Ef.shape
            )

            M_body = torch.eye(2, **factory_kwargs).repeat((*vector_shape, 1, 1))
            M_body[..., 0, 1] = self.length * f
            M_body[..., 1, 1] = Ei / Ef

            M_f_entry = torch.eye(2, **factory_kwargs).repeat((*vector_shape, 1, 1))
            M_f_entry[..., 1, 0] = -Ep / (2 * Ei)

            M_f_exit = torch.eye(2, **factory_kwargs).repeat((*vector_shape, 1, 1))
            M_f_exit[..., 1, 0] = Ep / (2 * Ef)

            M_combined = M_f_exit @ M_body @ M_f_entry

            r11 = M_combined[..., 0, 0]
            r12 = M_combined[..., 0, 1]
            r21 = M_combined[..., 1, 0]
            r22 = M_combined[..., 1, 1]
            r55 = self.length.new_ones(())
            r56 = self.length.new_zeros(())
            r65 = k * torch.sin(phi) * effective_voltage / (energy + delta_energy)
            r66 = r22
        else:
            raise ValueError(f"Invalid cavity type: {self.cavity_type}")

        # Make sure that all matrix elements have the same shape
        r11, r12, r21, r22, r55, r56, r65, r66 = torch.broadcast_tensors(
            r11, r12, r21, r22, r55, r56, r65, r66
        )

        R = torch.eye(7, **factory_kwargs).repeat((*r11.shape, 1, 1))
        R[..., 0, 0] = r11
        R[..., 0, 1] = r12
        R[..., 1, 0] = r21
        R[..., 1, 1] = r22
        R[..., 2, 2] = r11
        R[..., 2, 3] = r12
        R[..., 3, 2] = r21
        R[..., 3, 3] = r22
        R[..., 4, 4] = r55
        R[..., 4, 5] = r56
        R[..., 5, 4] = r65
        R[..., 5, 5] = r66

        return R

    def plot(
        self, s: float, vector_idx: tuple | None = None, ax: plt.Axes | None = None
    ) -> plt.Axes:
        ax = ax or plt.subplot(111)

        plot_s = s[vector_idx] if s.dim() > 0 else s
        plot_length = self.length[vector_idx] if self.length.dim() > 0 else self.length

        alpha = 1 if self.is_active else 0.2
        height = 0.4

        patch = Rectangle(
            (plot_s, 0), plot_length, height, color="gold", alpha=alpha, zorder=2
        )
        ax.add_patch(patch)

    @property
    def defining_features(self) -> list[str]:
        return super().defining_features + [
            "length",
            "voltage",
            "phase",
            "frequency",
            "cavity_type",
        ]<|MERGE_RESOLUTION|>--- conflicted
+++ resolved
@@ -249,12 +249,6 @@
         Ep = dE / self.length  # Derivative of the energy
 
         k = 2 * torch.pi * self.frequency / constants.speed_of_light
-<<<<<<< HEAD
-        beta0 = torch.sqrt(1 - (Ei**2).reciprocal())
-        beta1 = torch.sqrt(1 - (Ef**2).reciprocal())
-        r56 = torch.tensor(0.0, **factory_kwargs)
-=======
->>>>>>> ff667da7
 
         if self.cavity_type == "standing_wave":
             alpha = (
