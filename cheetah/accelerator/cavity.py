import math
from typing import Literal

import matplotlib.pyplot as plt
import torch
from matplotlib.patches import Rectangle
from scipy import constants

from cheetah.accelerator.element import Element
from cheetah.particles import Beam, ParameterBeam, ParticleBeam, Species
from cheetah.track_methods import base_rmatrix
from cheetah.utils import UniqueNameGenerator, compute_relativistic_factors
from cheetah.utils.autograd import log1pdiv

generate_unique_name = UniqueNameGenerator(prefix="unnamed_element")


class Cavity(Element):
    """
    Accelerating cavity in a particle accelerator.

    :param length: Length in meters.
    :param voltage: Voltage of the cavity in volts. NOTE: This assumes the physical
        voltage. Positive voltage will accelerate electron-like particles.
        For particle with charge `n * e`, the energy gain on crest will be
        `n * voltage`.
    :param phase: Phase of the cavity in degrees.
    :param frequency: Frequency of the cavity in Hz.
    :param cavity_type: Type of the cavity.
    :param name: Unique identifier of the element.
    :param sanitize_name: Whether to sanitise the name to be a valid Python variable
        name. This is needed if you want to use the `segment.element_name` syntax to
        access the element in a segment.
    """

    def __init__(
        self,
        length: torch.Tensor,
        voltage: torch.Tensor | None = None,
        phase: torch.Tensor | None = None,
        frequency: torch.Tensor | None = None,
        cavity_type: Literal["standing_wave", "traveling_wave"] = "standing_wave",
        name: str | None = None,
        sanitize_name: bool = False,
        device: torch.device | None = None,
        dtype: torch.dtype | None = None,
    ) -> None:
        factory_kwargs = {"device": device, "dtype": dtype}
        super().__init__(name=name, sanitize_name=sanitize_name, **factory_kwargs)

        self.length = length

        self.register_buffer_or_parameter(
            "voltage",
            voltage if voltage is not None else torch.tensor(0.0, **factory_kwargs),
        )
        self.register_buffer_or_parameter(
            "phase",
            phase if phase is not None else torch.tensor(0.0, **factory_kwargs),
        )
        self.register_buffer_or_parameter(
            "frequency",
            frequency if frequency is not None else torch.tensor(0.0, **factory_kwargs),
        )

        self.cavity_type = cavity_type

    @property
    def is_active(self) -> bool:
        return (self.voltage != 0).any().item()

    @property
    def is_skippable(self) -> bool:
        return not self.is_active

    def _compute_first_order_transfer_map(
        self, energy: torch.Tensor, species: Species
    ) -> torch.Tensor:
        return torch.where(
            (self.voltage != 0).unsqueeze(-1).unsqueeze(-1),
            self._cavity_rmatrix(energy, species),
            base_rmatrix(
                length=self.length,
                k1=torch.zeros_like(self.length),
                hx=torch.zeros_like(self.length),
                species=species,
                tilt=torch.zeros_like(self.length),
                energy=energy,
            ),
        )

    def track(self, incoming: Beam) -> Beam:
        gamma0, igamma2, beta0 = compute_relativistic_factors(
            incoming.energy, incoming.species.mass_eV
        )

        phi = self.phase.deg2rad()

        tm = self.first_order_transfer_map(incoming.energy, incoming.species)
        if isinstance(incoming, ParameterBeam):
            outgoing_mu = (tm @ incoming.mu.unsqueeze(-1)).squeeze(-1)
            outgoing_cov = tm @ incoming.cov @ tm.transpose(-2, -1)
        else:  # ParticleBeam
            outgoing_particles = incoming.particles @ tm.transpose(-2, -1)
        delta_energy = (
            self.voltage * phi.cos() * incoming.species.num_elementary_charges * -1
        )

        T566 = 1.5 * self.length * igamma2 / beta0**3
        T556 = torch.full_like(self.length, 0.0)
        T555 = torch.full_like(self.length, 0.0)

        if (incoming.energy + delta_energy > 0).any():
            k = 2 * torch.pi * self.frequency / constants.speed_of_light
            outgoing_energy = incoming.energy + delta_energy
            gamma1, _, beta1 = compute_relativistic_factors(
                outgoing_energy, incoming.species.mass_eV
            )

            if isinstance(incoming, ParameterBeam):
                outgoing_mu[..., 5] = incoming.mu[..., 5] * incoming.energy * beta0 / (
                    outgoing_energy * beta1
                ) + self.voltage * beta0 / (outgoing_energy * beta1) * (
                    (-incoming.mu[..., 4] * beta0 * k + phi).cos() - phi.cos()
                )
                outgoing_cov[..., 5, 5] = incoming.cov[..., 5, 5]
            else:  # ParticleBeam
                outgoing_particles[..., 5] = incoming.particles[
                    ..., 5
                ] * incoming.energy.unsqueeze(-1) * beta0.unsqueeze(-1) / (
                    outgoing_energy.unsqueeze(-1) * beta1.unsqueeze(-1)
                ) + self.voltage.unsqueeze(
                    -1
                ) * beta0.unsqueeze(
                    -1
                ) / (
                    outgoing_energy.unsqueeze(-1) * beta1.unsqueeze(-1)
                ) * (
                    (
                        -1
                        * incoming.particles[..., 4]
                        * beta0.unsqueeze(-1)
                        * k.unsqueeze(-1)
                        + phi.unsqueeze(-1)
                    ).cos()
                    - phi.cos().unsqueeze(-1)
                )

            dgamma = self.voltage / incoming.species.mass_eV
            if (delta_energy > 0).any():
                T566 = (
                    self.length
                    * (beta0**3 * gamma0**3 - beta1**3 * gamma1**3)
                    / (2 * beta0 * beta1**3 * gamma0 * (gamma0 - gamma1) * gamma1**3)
                )
                T556 = (
                    beta0
                    * k
                    * self.length
                    * dgamma
                    * gamma0
                    * (beta1**3 * gamma1**3 + beta0 * (gamma0 - gamma1**3))
                    * phi.sin()
                    / (beta1**3 * gamma1**3 * (gamma0 - gamma1) ** 2)
                )
                T555 = (
                    beta0**2
                    * k**2
                    * self.length
                    * dgamma
                    / 2.0
                    * (
                        dgamma
                        * (
                            2 * gamma0 * gamma1**3 * (beta0 * beta1**3 - 1)
                            + gamma0**2
                            + 3 * gamma1**2
                            - 2
                        )
                        / (beta1**3 * gamma1**3 * (gamma0 - gamma1) ** 3)
                        * phi.sin() ** 2
                        - (gamma1 * gamma0 * (beta1 * beta0 - 1) + 1)
                        / (beta1 * gamma1 * (gamma0 - gamma1) ** 2)
                        * phi.cos()
                    )
                )

            if isinstance(incoming, ParameterBeam):
                outgoing_mu[..., 4] = outgoing_mu[..., 4] + (
                    T566 * incoming.mu[..., 5] ** 2
                    + T556 * incoming.mu[..., 4] * incoming.mu[..., 5]
                    + T555 * incoming.mu[..., 4] ** 2
                )
                outgoing_cov[..., 4, 4] = (
                    T566 * incoming.cov[..., 5, 5] ** 2
                    + T556 * incoming.cov[..., 4, 5] * incoming.cov[..., 5, 5]
                    + T555 * incoming.cov[..., 4, 4] ** 2
                )
                outgoing_cov[..., 4, 5] = (
                    T566 * incoming.cov[..., 5, 5] ** 2
                    + T556 * incoming.cov[..., 4, 5] * incoming.cov[..., 5, 5]
                    + T555 * incoming.cov[..., 4, 4] ** 2
                )
                outgoing_cov[..., 5, 4] = outgoing_cov[..., 4, 5]
            else:  # ParticleBeam
                outgoing_particles[..., 4] = outgoing_particles[..., 4] + (
                    T566.unsqueeze(-1) * incoming.particles[..., 5] ** 2
                    + T556.unsqueeze(-1)
                    * incoming.particles[..., 4]
                    * incoming.particles[..., 5]
                    + T555.unsqueeze(-1) * incoming.particles[..., 4] ** 2
                )

        if isinstance(incoming, ParameterBeam):
            outgoing = ParameterBeam(
                mu=outgoing_mu,
                cov=outgoing_cov,
                energy=outgoing_energy,
                total_charge=incoming.total_charge,
                s=incoming.s + self.length,
                device=outgoing_mu.device,
                dtype=outgoing_mu.dtype,
            )
            return outgoing
        else:  # ParticleBeam
            outgoing = ParticleBeam(
                particles=outgoing_particles,
                energy=outgoing_energy,
                particle_charges=incoming.particle_charges,
                survival_probabilities=incoming.survival_probabilities,
                s=incoming.s + self.length,
                device=outgoing_particles.device,
                dtype=outgoing_particles.dtype,
            )
            return outgoing

    def _cavity_rmatrix(self, energy: torch.Tensor, species: Species) -> torch.Tensor:
        """Produces an R-matrix for a cavity when it is on, i.e. voltage > 0.0."""
        assert torch.all(energy > 0), "Initial energy must be larger than 0"
        factory_kwargs = {"device": self.length.device, "dtype": self.length.dtype}

<<<<<<< HEAD
        phi = self.phase.deg2rad()
        effective_voltage = self.voltage * species.num_elementary_charges * -1
        delta_energy = effective_voltage * phi.cos()
        # Comment from Ocelot: Pure pi-standing-wave case
        eta = torch.tensor(1.0, **factory_kwargs)
        Ei = energy / species.mass_eV
        Ef = (energy + delta_energy) / species.mass_eV
        Ep = delta_energy / (species.mass_eV * self.length)  # Derivative of the energy
        assert (Ei > 0).all(), "Initial energy must be larger than 0"

        alpha = (eta / 8).sqrt() / phi.cos() * (Ef / Ei).log()
=======
        phi = torch.deg2rad(self.phase)
        effective_voltage = -self.voltage * species.num_elementary_charges
        delta_energy = effective_voltage * torch.cos(phi)
>>>>>>> ff667da7

        Ei = energy / species.mass_eV
        dE = delta_energy / species.mass_eV
        Ef = Ei + dE
        Ep = dE / self.length  # Derivative of the energy

        k = 2 * torch.pi * self.frequency / constants.speed_of_light
<<<<<<< HEAD
        beta0 = (1 - 1 / Ei**2).sqrt()
        beta1 = (1 - 1 / Ef**2).sqrt()
        r56 = torch.tensor(0.0, **factory_kwargs)

        if self.cavity_type == "standing_wave":
            r11 = alpha.cos() - (2 / eta).sqrt() * phi.cos() * alpha.sin()
=======

        if self.cavity_type == "standing_wave":
            alpha = (
                math.sqrt(0.125)
                * effective_voltage
                / energy
                * log1pdiv(delta_energy / energy)
            )
            beta0 = torch.sqrt(1 - 1 / Ei**2)
            beta1 = torch.sqrt(1 - 1 / Ef**2)

            r11 = torch.cos(alpha) - math.sqrt(2.0) * torch.cos(phi) * torch.sin(alpha)
>>>>>>> ff667da7

            # In Ocelot r12 is defined as below only if abs(Ep) > 10, and self.length
            # otherwise. This is implemented differently here to achieve results
            # closer to Bmad.
<<<<<<< HEAD
            r12 = (8 / eta).sqrt() * Ei / Ep * phi.cos() * alpha.sin()

            r21 = (
                -Ep
                / Ef
                * (phi.cos() / (2 * eta).sqrt() + (eta / 8).sqrt() / phi.cos())
                * alpha.sin()
            )

            r22 = Ei / Ef * (alpha.cos() + (2 / eta).sqrt() * phi.cos() * alpha.sin())
=======
            r12 = (
                math.sqrt(8.0)
                * energy
                / effective_voltage
                * torch.sin(alpha)
                * self.length
            )

            r21 = -(
                effective_voltage
                / ((energy + delta_energy) * math.sqrt(2.0) * self.length)
                * (0.5 + torch.cos(phi) ** 2)
                * torch.sin(alpha)
            )

            r22 = (
                Ei
                / Ef
                * (
                    torch.cos(alpha)
                    + math.sqrt(2.0) * torch.cos(phi) * torch.sin(alpha)
                )
            )
>>>>>>> ff667da7

            r55 = 1.0 + (
                k
                * self.length
                * beta0
                * effective_voltage
                / species.mass_eV
<<<<<<< HEAD
                * phi.sin()
                * (g0 * g1 * (beta0 * beta1 - 1) + 1)
                / (beta1 * g1 * (g0 - g1) ** 2)
            )
            r66 = Ei / Ef * beta0 / beta1
            r65 = k * phi.sin() * effective_voltage / (Ef * beta1 * species.mass_eV)

        elif self.cavity_type == "traveling_wave":
            # Reference paper: Rosenzweig and Serafini, PhysRevE, Vol.49, p.1599,(1994)
            dE = delta_energy / species.mass_eV
            f = Ei / dE * (1 + (dE / Ei)).log()
=======
                * torch.sin(phi)
                * (Ei * Ef * (beta0 * beta1 - 1) + 1)
                / (beta1 * Ef * (Ei - Ef) ** 2)
            )
            r56 = -self.length / (Ef**2 * Ei * beta1) * (Ef + Ei) / (beta1 + beta0)
            r65 = (
                k
                * torch.sin(phi)
                * effective_voltage
                / (beta1 * (energy + delta_energy))
            )
            r66 = Ei / Ef * beta0 / beta1

        elif self.cavity_type == "traveling_wave":
            # Reference paper: Rosenzweig and Serafini, PhysRevE, Vol.49, p.1599,(1994)
            f = Ei / dE * torch.log(1 + (dE / Ei))
>>>>>>> ff667da7

            vector_shape = torch.broadcast_shapes(
                self.length.shape, f.shape, Ei.shape, Ef.shape
            )

            M_body = torch.eye(2, **factory_kwargs).repeat((*vector_shape, 1, 1))
            M_body[..., 0, 1] = self.length * f
            M_body[..., 1, 1] = Ei / Ef

            M_f_entry = torch.eye(2, **factory_kwargs).repeat((*vector_shape, 1, 1))
            M_f_entry[..., 1, 0] = -Ep / (2 * Ei)

            M_f_exit = torch.eye(2, **factory_kwargs).repeat((*vector_shape, 1, 1))
            M_f_exit[..., 1, 0] = Ep / (2 * Ef)

            M_combined = M_f_exit @ M_body @ M_f_entry

            r11 = M_combined[..., 0, 0]
            r12 = M_combined[..., 0, 1]
            r21 = M_combined[..., 1, 0]
            r22 = M_combined[..., 1, 1]
            r55 = self.length.new_ones(())
            r56 = self.length.new_zeros(())
            r65 = k * torch.sin(phi) * effective_voltage / (energy + delta_energy)
            r66 = r22
<<<<<<< HEAD
            r65 = k * phi.sin() * effective_voltage / (Ef * species.mass_eV)
=======
>>>>>>> ff667da7
        else:
            raise ValueError(f"Invalid cavity type: {self.cavity_type}")

        # Make sure that all matrix elements have the same shape
        r11, r12, r21, r22, r55, r56, r65, r66 = torch.broadcast_tensors(
            r11, r12, r21, r22, r55, r56, r65, r66
        )

        R = torch.eye(7, **factory_kwargs).repeat((*r11.shape, 1, 1))
        R[..., 0, 0] = r11
        R[..., 0, 1] = r12
        R[..., 1, 0] = r21
        R[..., 1, 1] = r22
        R[..., 2, 2] = r11
        R[..., 2, 3] = r12
        R[..., 3, 2] = r21
        R[..., 3, 3] = r22
        R[..., 4, 4] = r55
        R[..., 4, 5] = r56
        R[..., 5, 4] = r65
        R[..., 5, 5] = r66

        return R

    def plot(
        self, s: float, vector_idx: tuple | None = None, ax: plt.Axes | None = None
    ) -> plt.Axes:
        ax = ax or plt.subplot(111)

        plot_s = s[vector_idx] if s.dim() > 0 else s
        plot_length = self.length[vector_idx] if self.length.dim() > 0 else self.length

        alpha = 1 if self.is_active else 0.2
        height = 0.4

        patch = Rectangle(
            (plot_s, 0), plot_length, height, color="gold", alpha=alpha, zorder=2
        )
        ax.add_patch(patch)

    @property
    def defining_features(self) -> list[str]:
        return super().defining_features + [
            "length",
            "voltage",
            "phase",
            "frequency",
            "cavity_type",
        ]<|MERGE_RESOLUTION|>--- conflicted
+++ resolved
@@ -239,23 +239,9 @@
         assert torch.all(energy > 0), "Initial energy must be larger than 0"
         factory_kwargs = {"device": self.length.device, "dtype": self.length.dtype}
 
-<<<<<<< HEAD
         phi = self.phase.deg2rad()
-        effective_voltage = self.voltage * species.num_elementary_charges * -1
+        effective_voltage = -self.voltage * species.num_elementary_charges
         delta_energy = effective_voltage * phi.cos()
-        # Comment from Ocelot: Pure pi-standing-wave case
-        eta = torch.tensor(1.0, **factory_kwargs)
-        Ei = energy / species.mass_eV
-        Ef = (energy + delta_energy) / species.mass_eV
-        Ep = delta_energy / (species.mass_eV * self.length)  # Derivative of the energy
-        assert (Ei > 0).all(), "Initial energy must be larger than 0"
-
-        alpha = (eta / 8).sqrt() / phi.cos() * (Ef / Ei).log()
-=======
-        phi = torch.deg2rad(self.phase)
-        effective_voltage = -self.voltage * species.num_elementary_charges
-        delta_energy = effective_voltage * torch.cos(phi)
->>>>>>> ff667da7
 
         Ei = energy / species.mass_eV
         dE = delta_energy / species.mass_eV
@@ -263,14 +249,6 @@
         Ep = dE / self.length  # Derivative of the energy
 
         k = 2 * torch.pi * self.frequency / constants.speed_of_light
-<<<<<<< HEAD
-        beta0 = (1 - 1 / Ei**2).sqrt()
-        beta1 = (1 - 1 / Ef**2).sqrt()
-        r56 = torch.tensor(0.0, **factory_kwargs)
-
-        if self.cavity_type == "standing_wave":
-            r11 = alpha.cos() - (2 / eta).sqrt() * phi.cos() * alpha.sin()
-=======
 
         if self.cavity_type == "standing_wave":
             alpha = (
@@ -279,51 +257,37 @@
                 / energy
                 * log1pdiv(delta_energy / energy)
             )
-            beta0 = torch.sqrt(1 - 1 / Ei**2)
-            beta1 = torch.sqrt(1 - 1 / Ef**2)
-
-            r11 = torch.cos(alpha) - math.sqrt(2.0) * torch.cos(phi) * torch.sin(alpha)
->>>>>>> ff667da7
+            beta0 = (1 - 1 / Ei**2).sqrt()
+            beta1 = (1 - 1 / Ef**2).sqrt()
+
+            r11 = alpha.cos() - math.sqrt(2.0) * phi.cos() * alpha.sin()
 
             # In Ocelot r12 is defined as below only if abs(Ep) > 10, and self.length
             # otherwise. This is implemented differently here to achieve results
             # closer to Bmad.
-<<<<<<< HEAD
-            r12 = (8 / eta).sqrt() * Ei / Ep * phi.cos() * alpha.sin()
-
-            r21 = (
-                -Ep
-                / Ef
-                * (phi.cos() / (2 * eta).sqrt() + (eta / 8).sqrt() / phi.cos())
-                * alpha.sin()
-            )
-
-            r22 = Ei / Ef * (alpha.cos() + (2 / eta).sqrt() * phi.cos() * alpha.sin())
-=======
             r12 = (
                 math.sqrt(8.0)
                 * energy
                 / effective_voltage
-                * torch.sin(alpha)
+                * alpha.sin()
                 * self.length
             )
 
             r21 = -(
                 effective_voltage
                 / ((energy + delta_energy) * math.sqrt(2.0) * self.length)
-                * (0.5 + torch.cos(phi) ** 2)
-                * torch.sin(alpha)
+                * (0.5 + phi.cos() ** 2)
+                * alpha.sin()
             )
 
             r22 = (
                 Ei
                 / Ef
                 * (
-                    torch.cos(alpha)
-                    + math.sqrt(2.0) * torch.cos(phi) * torch.sin(alpha)
-                )
-            )
->>>>>>> ff667da7
+                    alpha.cos()
+                    + math.sqrt(2.0) * phi.cos() * alpha.sin()
+                )
+            )
 
             r55 = 1.0 + (
                 k
@@ -331,27 +295,14 @@
                 * beta0
                 * effective_voltage
                 / species.mass_eV
-<<<<<<< HEAD
                 * phi.sin()
-                * (g0 * g1 * (beta0 * beta1 - 1) + 1)
-                / (beta1 * g1 * (g0 - g1) ** 2)
-            )
-            r66 = Ei / Ef * beta0 / beta1
-            r65 = k * phi.sin() * effective_voltage / (Ef * beta1 * species.mass_eV)
-
-        elif self.cavity_type == "traveling_wave":
-            # Reference paper: Rosenzweig and Serafini, PhysRevE, Vol.49, p.1599,(1994)
-            dE = delta_energy / species.mass_eV
-            f = Ei / dE * (1 + (dE / Ei)).log()
-=======
-                * torch.sin(phi)
                 * (Ei * Ef * (beta0 * beta1 - 1) + 1)
                 / (beta1 * Ef * (Ei - Ef) ** 2)
             )
             r56 = -self.length / (Ef**2 * Ei * beta1) * (Ef + Ei) / (beta1 + beta0)
             r65 = (
                 k
-                * torch.sin(phi)
+                * phi.sin()
                 * effective_voltage
                 / (beta1 * (energy + delta_energy))
             )
@@ -359,8 +310,7 @@
 
         elif self.cavity_type == "traveling_wave":
             # Reference paper: Rosenzweig and Serafini, PhysRevE, Vol.49, p.1599,(1994)
-            f = Ei / dE * torch.log(1 + (dE / Ei))
->>>>>>> ff667da7
+            f = Ei / dE * (1 + (dE / Ei)).log()
 
             vector_shape = torch.broadcast_shapes(
                 self.length.shape, f.shape, Ei.shape, Ef.shape
@@ -386,10 +336,6 @@
             r56 = self.length.new_zeros(())
             r65 = k * torch.sin(phi) * effective_voltage / (energy + delta_energy)
             r66 = r22
-<<<<<<< HEAD
-            r65 = k * phi.sin() * effective_voltage / (Ef * species.mass_eV)
-=======
->>>>>>> ff667da7
         else:
             raise ValueError(f"Invalid cavity type: {self.cavity_type}")
 
