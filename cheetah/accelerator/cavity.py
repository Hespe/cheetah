import math
from typing import Literal

import matplotlib.pyplot as plt
import torch
from matplotlib.patches import Rectangle
from scipy import constants

from cheetah.accelerator.element import Element
from cheetah.particles import Beam, ParameterBeam, ParticleBeam, Species
from cheetah.utils import (
    UniqueNameGenerator,
    cache_transfer_map,
    compute_relativistic_factors,
)
from cheetah.utils.autograd import log1pdiv

generate_unique_name = UniqueNameGenerator(prefix="unnamed_element")


class Cavity(Element):
    """
    Accelerating cavity in a particle accelerator.

    :param length: Length in meters.
    :param voltage: Voltage of the cavity in volts. NOTE: This assumes the physical
        voltage. Positive voltage will accelerate electron-like particles.
        For particle with charge `n * e`, the energy gain on crest will be
        `n * voltage`.
    :param phase: Phase of the cavity in degrees.
    :param frequency: Frequency of the cavity in Hz.
    :param cavity_type: Type of the cavity.
    :param name: Unique identifier of the element.
    :param sanitize_name: Whether to sanitise the name to be a valid Python variable
        name. This is needed if you want to use the `segment.element_name` syntax to
        access the element in a segment.
    """

    def __init__(
        self,
        length: torch.Tensor,
        voltage: torch.Tensor | None = None,
        phase: torch.Tensor | None = None,
        frequency: torch.Tensor | None = None,
        cavity_type: Literal["standing_wave", "traveling_wave"] = "standing_wave",
        name: str | None = None,
        sanitize_name: bool = False,
        device: torch.device | None = None,
        dtype: torch.dtype | None = None,
    ) -> None:
        factory_kwargs = {"device": device, "dtype": dtype}
        super().__init__(name=name, sanitize_name=sanitize_name, **factory_kwargs)

        self.length = length

        self.register_buffer_or_parameter(
            "voltage",
            voltage if voltage is not None else torch.tensor(0.0, **factory_kwargs),
        )
        self.register_buffer_or_parameter(
            "phase",
            phase if phase is not None else torch.tensor(0.0, **factory_kwargs),
        )
        self.register_buffer_or_parameter(
            "frequency",
            frequency if frequency is not None else torch.tensor(0.0, **factory_kwargs),
        )

        self.cavity_type = cavity_type

    @property
    def is_active(self) -> bool:
        return torch.any(self.voltage != 0).item()

    @property
    def is_skippable(self) -> bool:
        return not self.is_active

    @cache_transfer_map
    def first_order_transfer_map(
        self, energy: torch.Tensor, species: Species
    ) -> torch.Tensor:
        return self._cavity_rmatrix(energy, species)

    def track(self, incoming: Beam) -> Beam:
        gamma0, igamma2, beta0 = compute_relativistic_factors(
            incoming.energy, incoming.species.mass_eV
        )

        phi = torch.deg2rad(self.phase)

        tm = self.first_order_transfer_map(incoming.energy, incoming.species)
        if isinstance(incoming, ParameterBeam):
            outgoing_mu = (tm @ incoming.mu.unsqueeze(-1)).squeeze(-1)
            outgoing_cov = tm @ incoming.cov @ tm.mT
        else:  # ParticleBeam
            outgoing_particles = incoming.particles @ tm.mT
        delta_energy = (
            self.voltage * torch.cos(phi) * incoming.species.num_elementary_charges * -1
        )

        T566 = 1.5 * self.length * igamma2 / beta0.pow(3)
        T556 = torch.full_like(self.length, 0.0)
        T555 = torch.full_like(self.length, 0.0)

        if torch.any(incoming.energy + delta_energy > 0):
            k = 2 * torch.pi * self.frequency / constants.speed_of_light
            outgoing_energy = incoming.energy + delta_energy
            gamma1, _, beta1 = compute_relativistic_factors(
                outgoing_energy, incoming.species.mass_eV
            )

            if isinstance(incoming, ParameterBeam):
                outgoing_mu[..., 5] = incoming.mu[..., 5] * incoming.energy * beta0 / (
                    outgoing_energy * beta1
                ) + self.voltage * beta0 / (outgoing_energy * beta1) * (
                    torch.cos(-incoming.mu[..., 4] * beta0 * k + phi) - torch.cos(phi)
                )
                outgoing_cov[..., 5, 5] = incoming.cov[..., 5, 5]
            else:  # ParticleBeam
                outgoing_particles[..., 5] = incoming.particles[
                    ..., 5
                ] * incoming.energy.unsqueeze(-1) * beta0.unsqueeze(-1) / (
                    outgoing_energy.unsqueeze(-1) * beta1.unsqueeze(-1)
                ) + self.voltage.unsqueeze(
                    -1
                ) * beta0.unsqueeze(
                    -1
                ) / (
                    outgoing_energy.unsqueeze(-1) * beta1.unsqueeze(-1)
                ) * (
                    torch.cos(
                        -1
                        * incoming.particles[..., 4]
                        * beta0.unsqueeze(-1)
                        * k.unsqueeze(-1)
                        + phi.unsqueeze(-1)
                    )
                    - torch.cos(phi).unsqueeze(-1)
                )

            dgamma = self.voltage / incoming.species.mass_eV
            if torch.any(delta_energy > 0):
                T566 = (
                    self.length
                    * (beta0.pow(3) * gamma0.pow(3) - beta1.pow(3) * gamma1.pow(3))
                    / (
                        2
                        * beta0
                        * beta1.pow(3)
                        * gamma0
                        * (gamma0 - gamma1)
                        * gamma1.pow(3)
                    )
                )
                T556 = (
                    beta0
                    * k
                    * self.length
                    * dgamma
                    * gamma0
                    * (beta1.pow(3) * gamma1.pow(3) + beta0 * (gamma0 - gamma1.pow(3)))
                    * torch.sin(phi)
                    / (beta1.pow(3) * gamma1.pow(3) * (gamma0 - gamma1).square())
                )
                T555 = (
                    beta0.square()
                    * k.square()
                    * self.length
                    * dgamma
                    / 2.0
                    * (
                        dgamma
                        * (
                            2 * gamma0 * gamma1.pow(3) * (beta0 * beta1.pow(3) - 1)
                            + gamma0.square()
                            + 3 * gamma1.square()
                            - 2
                        )
                        / (beta1.pow(3) * gamma1.pow(3) * (gamma0 - gamma1).pow(3))
                        * torch.sin(phi).square()
                        - (gamma1 * gamma0 * (beta1 * beta0 - 1) + 1)
                        / (beta1 * gamma1 * (gamma0 - gamma1).square())
                        * torch.cos(phi)
                    )
                )

            if isinstance(incoming, ParameterBeam):
                outgoing_mu[..., 4] = outgoing_mu[..., 4] + (
                    T566 * incoming.mu[..., 5].square()
                    + T556 * incoming.mu[..., 4] * incoming.mu[..., 5]
                    + T555 * incoming.mu[..., 4].square()
                )
                outgoing_cov[..., 4, 4] = (
                    T566 * incoming.cov[..., 5, 5].square()
                    + T556 * incoming.cov[..., 4, 5] * incoming.cov[..., 5, 5]
                    + T555 * incoming.cov[..., 4, 4].square()
                )
                outgoing_cov[..., 4, 5] = (
                    T566 * incoming.cov[..., 5, 5].square()
                    + T556 * incoming.cov[..., 4, 5] * incoming.cov[..., 5, 5]
                    + T555 * incoming.cov[..., 4, 4].square()
                )
                outgoing_cov[..., 5, 4] = outgoing_cov[..., 4, 5]
            else:  # ParticleBeam
                outgoing_particles[..., 4] = outgoing_particles[..., 4] + (
                    T566.unsqueeze(-1) * incoming.particles[..., 5].square()
                    + T556.unsqueeze(-1)
                    * incoming.particles[..., 4]
                    * incoming.particles[..., 5]
                    + T555.unsqueeze(-1) * incoming.particles[..., 4].square()
                )

        if isinstance(incoming, ParameterBeam):
            outgoing = ParameterBeam(
                mu=outgoing_mu,
                cov=outgoing_cov,
                energy=outgoing_energy,
                total_charge=incoming.total_charge,
                s=incoming.s + self.length,
                species=incoming.species,
                device=outgoing_mu.device,
                dtype=outgoing_mu.dtype,
            )
            return outgoing
        else:  # ParticleBeam
            outgoing = ParticleBeam(
                particles=outgoing_particles,
                energy=outgoing_energy,
                particle_charges=incoming.particle_charges,
                survival_probabilities=incoming.survival_probabilities,
                s=incoming.s + self.length,
                species=incoming.species,
                device=outgoing_particles.device,
                dtype=outgoing_particles.dtype,
            )
            return outgoing

    def _cavity_rmatrix(self, energy: torch.Tensor, species: Species) -> torch.Tensor:
        """Produces an R-matrix for a cavity when it is on, i.e. voltage > 0.0."""
        assert torch.all(energy > 0), "Initial energy must be larger than 0"
        factory_kwargs = {"device": self.length.device, "dtype": self.length.dtype}

        phi = torch.deg2rad(self.phase)
        effective_voltage = -self.voltage * species.num_elementary_charges
        delta_energy = effective_voltage * torch.cos(phi)

        Ei = energy / species.mass_eV
        dE = delta_energy / species.mass_eV
        Ef = Ei + dE
        Ep = dE / self.length  # Derivative of the energy

        k = 2 * torch.pi * self.frequency / constants.speed_of_light

        if self.cavity_type == "standing_wave":
            alpha = (
                math.sqrt(0.125)
                * effective_voltage
                / energy
                * log1pdiv(delta_energy / energy)
            )
            beta0 = torch.sqrt(1 - 1 / Ei.square())
            beta1 = torch.sqrt(1 - 1 / Ef.square())

            r11 = torch.cos(alpha) - math.sqrt(2.0) * torch.cos(phi) * torch.sin(alpha)
            r12 = (
                (alpha / torch.pi).sinc()
                * log1pdiv(delta_energy / energy)
                * self.length
            )
            r21 = -(
                effective_voltage
                / ((energy + delta_energy) * math.sqrt(2.0) * self.length)
                * (0.5 + torch.cos(phi).square())
                * torch.sin(alpha)
            )
            r22 = (
                Ei
                / Ef
                * (
                    torch.cos(alpha)
                    + math.sqrt(2.0) * torch.cos(phi) * torch.sin(alpha)
                )
            )

<<<<<<< HEAD
            r55 = 1.0 + torch.where(
                dE != 0.0,
                (
                    k
                    * self.length
                    * beta0
                    * phi.tan()
                    * (Ei * Ef * (beta0 * beta1 - 1) + 1)
                    / (beta1 * Ef * dE)
                ),
                torch.zeros_like(dE),
=======
            r55 = 1.0 + (
                k
                * self.length
                * beta0
                * effective_voltage
                / species.mass_eV
                * torch.sin(phi)
                * (Ei * Ef * (beta0 * beta1 - 1) + 1)
                / (beta1 * Ef * (Ei - Ef).square())
            )
            r56 = (
                -self.length / (Ef.square() * Ei * beta1) * (Ef + Ei) / (beta1 + beta0)
>>>>>>> 9d996d0b
            )
            r65 = (
                k
                * torch.sin(phi)
                * effective_voltage
                / (beta1 * (energy + delta_energy))
            )
            r66 = Ei / Ef * beta0 / beta1

        elif self.cavity_type == "traveling_wave":
            # Reference paper: Rosenzweig and Serafini, PhysRevE, Vol.49, p.1599,(1994)
            f = log1pdiv(dE / Ei)

            vector_shape = torch.broadcast_shapes(
                self.length.shape, f.shape, Ei.shape, Ef.shape
            )

            M_body = torch.eye(2, **factory_kwargs).repeat((*vector_shape, 1, 1))
            M_body[..., 0, 1] = self.length * f
            M_body[..., 1, 1] = Ei / Ef

            M_f_entry = torch.eye(2, **factory_kwargs).repeat((*vector_shape, 1, 1))
            M_f_entry[..., 1, 0] = -Ep / (2 * Ei)

            M_f_exit = torch.eye(2, **factory_kwargs).repeat((*vector_shape, 1, 1))
            M_f_exit[..., 1, 0] = Ep / (2 * Ef)

            M_combined = M_f_exit @ M_body @ M_f_entry

            r11 = M_combined[..., 0, 0]
            r12 = M_combined[..., 0, 1]
            r21 = M_combined[..., 1, 0]
            r22 = M_combined[..., 1, 1]
            r55 = self.length.new_ones(())
            r56 = self.length.new_zeros(())
            r65 = k * torch.sin(phi) * effective_voltage / (energy + delta_energy)
            r66 = r22
        else:
            raise ValueError(f"Invalid cavity type: {self.cavity_type}")

        # Make sure that all matrix elements have the same shape
        r11, r12, r21, r22, r55, r56, r65, r66 = torch.broadcast_tensors(
            r11, r12, r21, r22, r55, r56, r65, r66
        )

        R = torch.eye(7, **factory_kwargs).repeat((*r11.shape, 1, 1))
        R[..., 0, 0] = r11
        R[..., 0, 1] = r12
        R[..., 1, 0] = r21
        R[..., 1, 1] = r22
        R[..., 2, 2] = r11
        R[..., 2, 3] = r12
        R[..., 3, 2] = r21
        R[..., 3, 3] = r22
        R[..., 4, 4] = r55
        R[..., 4, 5] = r56
        R[..., 5, 4] = r65
        R[..., 5, 5] = r66

        return R

    def plot(
        self, s: float, vector_idx: tuple | None = None, ax: plt.Axes | None = None
    ) -> plt.Axes:
        ax = ax or plt.subplot(111)

        plot_s = s[vector_idx] if s.dim() > 0 else s
        plot_length = self.length[vector_idx] if self.length.dim() > 0 else self.length

        alpha = 1 if self.is_active else 0.2
        height = 0.4

        patch = Rectangle(
            (plot_s, 0), plot_length, height, color="gold", alpha=alpha, zorder=2
        )
        ax.add_patch(patch)

    @property
    def defining_features(self) -> list[str]:
        return super().defining_features + [
            "length",
            "voltage",
            "phase",
            "frequency",
            "cavity_type",
        ]<|MERGE_RESOLUTION|>--- conflicted
+++ resolved
@@ -283,7 +283,6 @@
                 )
             )
 
-<<<<<<< HEAD
             r55 = 1.0 + torch.where(
                 dE != 0.0,
                 (
@@ -295,20 +294,6 @@
                     / (beta1 * Ef * dE)
                 ),
                 torch.zeros_like(dE),
-=======
-            r55 = 1.0 + (
-                k
-                * self.length
-                * beta0
-                * effective_voltage
-                / species.mass_eV
-                * torch.sin(phi)
-                * (Ei * Ef * (beta0 * beta1 - 1) + 1)
-                / (beta1 * Ef * (Ei - Ef).square())
-            )
-            r56 = (
-                -self.length / (Ef.square() * Ei * beta1) * (Ef + Ei) / (beta1 + beta0)
->>>>>>> 9d996d0b
             )
             r65 = (
                 k
