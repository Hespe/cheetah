from copy import deepcopy
from typing import Literal, Optional, Union

import matplotlib.pyplot as plt
import torch
from matplotlib.patches import Rectangle
from torch import nn
from torch.distributions import MultivariateNormal

<<<<<<< HEAD
from cheetah.particles import Beam, ParameterBeam, ParticleBeam
from cheetah.utils import UniqueNameGenerator, kde_histogram_2d, verify_device_and_dtype

=======
from ..particles import Beam, ParameterBeam, ParticleBeam
from ..utils import UniqueNameGenerator, kde_histogram_2d
>>>>>>> 73f53e69
from .element import Element

generate_unique_name = UniqueNameGenerator(prefix="unnamed_element")


class Screen(Element):
    """
    Diagnostic screen in a particle accelerator.

    :param resolution: Resolution of the camera sensor looking at the screen given as
        Tensor `(width, height)` in pixels.
    :param pixel_size: Size of a pixel on the screen in meters given as a Tensor
        `(width, height)`.
    :param binning: Binning used by the camera.
    :param misalignment: Misalignment of the screen in meters given as a Tensor
        `(x, y)`.
    :param method: Method used to generate the screen's reading. Can be either
        "histogram" or "kde", defaults to "histogram". KDE will be slower but allows
        backward differentiation.
    :param kde_bandwidth: Bandwidth used for the kernel density estimation in meters.
        Controls the smoothness of the distribution.
    :param is_blocking: If `True` the screen is blocking and will stop the beam.
    :param is_active: If `True` the screen is active and will record the beam's
        distribution. If `False` the screen is inactive and will not record the beam's
        distribution.
    :param name: Unique identifier of the element.

    NOTE: `method='histogram'` currently does not support vectorisation. Please use
        `method=`kde` instead. Similarly, `ParameterBeam` can also not be vectorised.
        Please use `ParticleBeam` instead.
    """

    def __init__(
        self,
        resolution: Optional[Union[torch.Tensor, nn.Parameter]] = None,
        pixel_size: Optional[Union[torch.Tensor, nn.Parameter]] = None,
        binning: Optional[Union[torch.Tensor, nn.Parameter]] = None,
        misalignment: Optional[Union[torch.Tensor, nn.Parameter]] = None,
        method: Literal["histogram", "kde"] = "histogram",
        kde_bandwidth: Optional[Union[torch.Tensor, nn.Parameter]] = None,
        is_blocking: bool = False,
        is_active: bool = False,
        name: Optional[str] = None,
        device=None,
        dtype=None,
    ) -> None:
        device, dtype = verify_device_and_dtype(
            [],  # No required tensor arguments
            # Excludes resolution and binning, since those are integer valued, not float
            [pixel_size, misalignment, kde_bandwidth],
            device,
            dtype,
        )
        factory_kwargs = {"device": device, "dtype": dtype}
        super().__init__(name=name)

        self.register_buffer(
            "resolution",
            (
                torch.as_tensor(resolution, **factory_kwargs)
                if resolution is not None
                else torch.tensor((1024, 1024), **factory_kwargs)
            ),
        )
        self.register_buffer(
            "pixel_size",
            (
                torch.as_tensor(pixel_size, **factory_kwargs)
                if pixel_size is not None
                else torch.tensor((1e-3, 1e-3), **factory_kwargs)
            ),
        )
        self.register_buffer(
            "binning",
            (
                torch.as_tensor(binning, **factory_kwargs)
                if binning is not None
                else torch.tensor(1, **factory_kwargs)
            ),
        )
        self.register_buffer(
            "misalignment",
            (
                torch.as_tensor(misalignment, **factory_kwargs)
                if misalignment is not None
                else torch.tensor((0.0, 0.0), **factory_kwargs)
            ),
        )
        self.register_buffer(
            "length",
            torch.zeros(self.misalignment.shape[:-1], **factory_kwargs),
        )
        assert method in [
            "histogram",
            "kde",
        ], f"Invalid method {method}. Must be either 'histogram' or 'kde'."
        self.method = method
        self.register_buffer(
            "kde_bandwidth",
            (
                torch.as_tensor(kde_bandwidth, **factory_kwargs)
                if kde_bandwidth is not None
                else torch.clone(self.pixel_size[0])
            ),
        )
        self.is_blocking = is_blocking
        self.is_active = is_active

        self.set_read_beam(None)
        self.cached_reading = None

    @property
    def is_skippable(self) -> bool:
        return not self.is_active

    @property
    def effective_resolution(self) -> torch.Tensor:
        return self.resolution / self.binning

    @property
    def effective_pixel_size(self) -> torch.Tensor:
        return self.pixel_size * self.binning

    @property
    def extent(self) -> torch.Tensor:
        return torch.stack(
            [
                -self.resolution[0] * self.pixel_size[0] / 2,
                self.resolution[0] * self.pixel_size[0] / 2,
                -self.resolution[1] * self.pixel_size[1] / 2,
                self.resolution[1] * self.pixel_size[1] / 2,
            ]
        )

    @property
    def pixel_bin_edges(self) -> tuple[torch.Tensor, torch.Tensor]:
        return (
            torch.linspace(
                -self.resolution[0] * self.pixel_size[0] / 2,
                self.resolution[0] * self.pixel_size[0] / 2,
                int(self.effective_resolution[0]) + 1,
            ),
            torch.linspace(
                -self.resolution[1] * self.pixel_size[1] / 2,
                self.resolution[1] * self.pixel_size[1] / 2,
                int(self.effective_resolution[1]) + 1,
            ),
        )

    @property
    def pixel_bin_centers(self) -> tuple[torch.Tensor, torch.Tensor]:
        return (
            (self.pixel_bin_edges[0][1:] + self.pixel_bin_edges[0][:-1]) / 2,
            (self.pixel_bin_edges[1][1:] + self.pixel_bin_edges[1][:-1]) / 2,
        )

    def transfer_map(self, energy: torch.Tensor) -> torch.Tensor:
        device = self.misalignment.device
        dtype = self.misalignment.dtype

        return torch.eye(7, device=device, dtype=dtype).repeat((*energy.shape, 1, 1))

    def track(self, incoming: Beam) -> Beam:
        if self.is_active:
            copy_of_incoming = deepcopy(incoming)

            if isinstance(incoming, ParameterBeam):
                copy_of_incoming._mu, _ = torch.broadcast_tensors(
                    copy_of_incoming._mu, self.misalignment[..., 0]
                )
                copy_of_incoming._mu = copy_of_incoming._mu.clone()

                copy_of_incoming._mu[..., 0] -= self.misalignment[..., 0]
                copy_of_incoming._mu[..., 2] -= self.misalignment[..., 1]
            elif isinstance(incoming, ParticleBeam):
                copy_of_incoming.particles, _ = torch.broadcast_tensors(
                    copy_of_incoming.particles,
                    self.misalignment[..., 0].unsqueeze(-1).unsqueeze(-1),
                )
                copy_of_incoming.particles = copy_of_incoming.particles.clone()

                copy_of_incoming.particles[..., 0] -= self.misalignment[
                    ..., 0
                ].unsqueeze(-1)
                copy_of_incoming.particles[..., 1] -= self.misalignment[
                    ..., 1
                ].unsqueeze(-1)

            self.set_read_beam(copy_of_incoming)

        return Beam.empty if self.is_blocking else incoming

    @property
    def reading(self) -> torch.Tensor:
        image = None
        if self.cached_reading is not None:
            return self.cached_reading

        read_beam = self.get_read_beam()
        if read_beam is Beam.empty or read_beam is None:
            image = torch.zeros(
<<<<<<< HEAD
                (
                    *self.misalignment.shape[:-1],
                    int(self.effective_resolution[1]),
                    int(self.effective_resolution[0]),
                ),
                device=self.misalignment.device,
                dtype=self.misalignment.dtype,
=======
                (int(self.effective_resolution[1]), int(self.effective_resolution[0]))
>>>>>>> 73f53e69
            )
        elif isinstance(read_beam, ParameterBeam):
            if torch.numel(read_beam._mu[..., 0]) > 1:
                raise NotImplementedError(
                    "`Screen` does not support vectorization of `ParameterBeam`. "
                    "Please use `ParticleBeam` instead. If this is a feature you would "
                    "like to see, please open an issue on GitHub."
                )

            transverse_mu = torch.stack(
                [read_beam._mu[..., 0], read_beam._mu[..., 2]], dim=-1
            )
            transverse_cov = torch.stack(
                [
                    torch.stack(
                        [read_beam._cov[..., 0, 0], read_beam._cov[..., 0, 2]], dim=-1
                    ),
                    torch.stack(
                        [read_beam._cov[..., 2, 0], read_beam._cov[..., 2, 2]], dim=-1
                    ),
                ],
                dim=-1,
            )
            dist = MultivariateNormal(
                loc=transverse_mu, covariance_matrix=transverse_cov
            )

            left = self.extent[0]
            right = self.extent[1]
            hstep = self.pixel_size[0] * self.binning
            bottom = self.extent[2]
            top = self.extent[3]
            vstep = self.pixel_size[1] * self.binning
            x, y = torch.meshgrid(
                torch.arange(left, right, hstep),
                torch.arange(bottom, top, vstep),
                indexing="ij",
            )
            pos = torch.dstack((x, y))
            image = dist.log_prob(pos).exp()
            image = torch.flip(image, dims=[1])
        elif isinstance(read_beam, ParticleBeam):
            if self.method == "histogram":
<<<<<<< HEAD
                image = torch.zeros(
                    (
                        *self.misalignment.shape[:-1],
                        int(self.effective_resolution[1]),
                        int(self.effective_resolution[0]),
                    ),
                    device="cpu",  # All data is copied to CPU below
                    dtype=self.misalignment.dtype,
                )

                for i, (x_sample, y_sample) in enumerate(zip(read_beam.x, read_beam.y)):
                    image_sample, _ = torch.histogramdd(
                        torch.stack((x_sample, y_sample)).T.cpu(),
                        bins=self.pixel_bin_edges,
                    )
                    image_sample = torch.flipud(image_sample.T)
                    image_sample = image_sample.cpu()
=======
                # Catch vectorisation, which is currently not supported by "histogram"
                if (
                    len(read_beam.particles.shape) > 2
                    or len(read_beam.particle_charges.shape) > 1
                    or len(read_beam.energy.shape) > 0
                ):
                    raise NotImplementedError(
                        "The `'histogram'` method of `Screen` does not support "
                        "vectorization. Use `'kde'` instead. If this is a feature you "
                        "would like to see, please open an issue on GitHub."
                    )
>>>>>>> 73f53e69

                image, _ = torch.histogramdd(
                    torch.stack((read_beam.x, read_beam.y)).T, bins=self.pixel_bin_edges
                )
                image = torch.flipud(image.T)
            elif self.method == "kde":
                image = kde_histogram_2d(
                    x1=read_beam.x,
                    x2=read_beam.y,
                    bins1=self.pixel_bin_centers[0],
                    bins2=self.pixel_bin_centers[1],
                    bandwidth=self.kde_bandwidth,
                )
                # Change the x, y positions
                image = torch.transpose(image, -2, -1)
                # Flip up and down, now row 0 corresponds to the top
                image = torch.flip(image, dims=[-2])
        else:
            raise TypeError(f"Read beam is of invalid type {type(read_beam)}")

        self.cached_reading = image
        return image

    def get_read_beam(self) -> Beam:
        # Using these get and set methods instead of Python's property decorator to
        # prevent `nn.Module` from intercepting the read beam, which is itself an
        # `nn.Module`, and registering it as a submodule of the screen.
        return self._read_beam

    def set_read_beam(self, value: Beam) -> None:
        # Using these get and set methods instead of Python's property decorator to
        # prevent `nn.Module` from intercepting the read beam, which is itself an
        # `nn.Module`, and registering it as a submodule of the screen.
        self._read_beam = value
        self.cached_reading = None

    def split(self, resolution: torch.Tensor) -> list[Element]:
        return [self]

    def plot(self, ax: plt.Axes, s: float, vector_idx: Optional[tuple] = None) -> None:
        plot_s = s[vector_idx] if s.dim() > 0 else s

        alpha = 1 if self.is_active else 0.2

        patch = Rectangle(
            (plot_s, -0.6), 0, 0.6 * 2, color="tab:green", alpha=alpha, zorder=2
        )
        ax.add_patch(patch)

    @property
    def defining_features(self) -> list[str]:
        return super().defining_features + [
            "resolution",
            "pixel_size",
            "binning",
            "misalignment",
            "method",
            "kde_bandwidth",
            "is_active",
        ]

    def __repr__(self) -> str:
        return (
            f"{self.__class__.__name__}(resolution={repr(self.resolution)}, "
            + f"pixel_size={repr(self.pixel_size)}, "
            + f"binning={repr(self.binning)}, "
            + f"misalignment={repr(self.misalignment)}, "
            + f"method={repr(self.method)}, "
            + f"kde_bandwidth={repr(self.kde_bandwidth)}, "
            + f"is_active={repr(self.is_active)}, "
            + f"name={repr(self.name)})"
        )<|MERGE_RESOLUTION|>--- conflicted
+++ resolved
@@ -7,14 +7,8 @@
 from torch import nn
 from torch.distributions import MultivariateNormal
 
-<<<<<<< HEAD
-from cheetah.particles import Beam, ParameterBeam, ParticleBeam
-from cheetah.utils import UniqueNameGenerator, kde_histogram_2d, verify_device_and_dtype
-
-=======
 from ..particles import Beam, ParameterBeam, ParticleBeam
-from ..utils import UniqueNameGenerator, kde_histogram_2d
->>>>>>> 73f53e69
+from ..utils import UniqueNameGenerator, kde_histogram_2d, verify_device_and_dtype
 from .element import Element
 
 generate_unique_name = UniqueNameGenerator(prefix="unnamed_element")
@@ -216,17 +210,9 @@
         read_beam = self.get_read_beam()
         if read_beam is Beam.empty or read_beam is None:
             image = torch.zeros(
-<<<<<<< HEAD
-                (
-                    *self.misalignment.shape[:-1],
-                    int(self.effective_resolution[1]),
-                    int(self.effective_resolution[0]),
-                ),
+                (int(self.effective_resolution[1]), int(self.effective_resolution[0])),
                 device=self.misalignment.device,
                 dtype=self.misalignment.dtype,
-=======
-                (int(self.effective_resolution[1]), int(self.effective_resolution[0]))
->>>>>>> 73f53e69
             )
         elif isinstance(read_beam, ParameterBeam):
             if torch.numel(read_beam._mu[..., 0]) > 1:
@@ -270,25 +256,6 @@
             image = torch.flip(image, dims=[1])
         elif isinstance(read_beam, ParticleBeam):
             if self.method == "histogram":
-<<<<<<< HEAD
-                image = torch.zeros(
-                    (
-                        *self.misalignment.shape[:-1],
-                        int(self.effective_resolution[1]),
-                        int(self.effective_resolution[0]),
-                    ),
-                    device="cpu",  # All data is copied to CPU below
-                    dtype=self.misalignment.dtype,
-                )
-
-                for i, (x_sample, y_sample) in enumerate(zip(read_beam.x, read_beam.y)):
-                    image_sample, _ = torch.histogramdd(
-                        torch.stack((x_sample, y_sample)).T.cpu(),
-                        bins=self.pixel_bin_edges,
-                    )
-                    image_sample = torch.flipud(image_sample.T)
-                    image_sample = image_sample.cpu()
-=======
                 # Catch vectorisation, which is currently not supported by "histogram"
                 if (
                     len(read_beam.particles.shape) > 2
@@ -300,7 +267,6 @@
                         "vectorization. Use `'kde'` instead. If this is a feature you "
                         "would like to see, please open an issue on GitHub."
                     )
->>>>>>> 73f53e69
 
                 image, _ = torch.histogramdd(
                     torch.stack((read_beam.x, read_beam.y)).T, bins=self.pixel_bin_edges
