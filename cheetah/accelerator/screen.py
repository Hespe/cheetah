from typing import Literal

import matplotlib.pyplot as plt
import torch
from matplotlib.patches import Rectangle
from torch.distributions import MultivariateNormal

from cheetah.accelerator.element import Element
from cheetah.particles import Beam, ParameterBeam, ParticleBeam, Species
from cheetah.utils import UniqueNameGenerator, kde_histogram_2d

generate_unique_name = UniqueNameGenerator(prefix="unnamed_element")


class Screen(Element):
    """
    Diagnostic screen in a particle accelerator.

    :param resolution: Resolution of the camera sensor looking at the screen given as
        tuple or list `(width, height)` in pixels.
    :param pixel_size: Size of a pixel on the screen in meters given as a Tensor
        `(width, height)`.
    :param binning: Binning used by the camera.
    :param misalignment: Misalignment of the screen in meters given as a Tensor
        `(x, y)`.
    :param method: Method used to generate the screen's reading. Can be either
        "histogram" or "kde", defaults to "histogram". KDE will be slower but allows
        backward differentiation.
    :param kde_bandwidth: Bandwidth used for the kernel density estimation in meters.
        Controls the smoothness of the distribution.
    :param is_blocking: If `True` the screen is blocking and will stop the beam.
    :param is_active: If `True` the screen is active and will record the beam's
        distribution. If `False` the screen is inactive and will not record the beam's
        distribution.
    :param name: Unique identifier of the element.
    :param sanitize_name: Whether to sanitise the name to be a valid Python variable
        name. This is needed if you want to use the `segment.element_name` syntax to
        access the element in a segment.

    NOTE: `method='histogram'` currently does not support vectorisation. Please use
        `method='kde'` instead. Similarly, `ParameterBeam` can also not be vectorised.
        Please use `ParticleBeam` instead.
    """

    def __init__(
        self,
        resolution: tuple[int, int] | list[int] = (1024, 1024),
        pixel_size: torch.Tensor | None = None,
        binning: int = 1,
        misalignment: torch.Tensor | None = None,
        method: Literal["histogram", "kde"] = "histogram",
        kde_bandwidth: torch.Tensor | None = None,
        is_blocking: bool = False,
        is_active: bool = False,
        name: str | None = None,
        sanitize_name: bool = False,
        device: torch.device | None = None,
        dtype: torch.dtype | None = None,
    ) -> None:
        factory_kwargs = {"device": device, "dtype": dtype}
        super().__init__(name=name, sanitize_name=sanitize_name, **factory_kwargs)

        assert (
            isinstance(resolution, (tuple, list)) and len(resolution) == 2
        ), "Invalid resolution. Must be a tuple of 2 integers."
        assert method in [
            "histogram",
            "kde",
        ], f"Invalid method {method}. Must be either 'histogram' or 'kde'."

        self.register_buffer_or_parameter(
            "pixel_size",
            (
                pixel_size
                if pixel_size is not None
                else torch.tensor((1e-3, 1e-3), **factory_kwargs)
            ),
        )
        self.register_buffer_or_parameter(
            "misalignment",
            (
                misalignment
                if misalignment is not None
                else torch.tensor((0.0, 0.0), **factory_kwargs)
            ),
        )
        self.register_buffer_or_parameter(
            "kde_bandwidth",
            kde_bandwidth if kde_bandwidth is not None else self.pixel_size[0].clone(),
        )

        self.resolution = resolution
        self.binning = binning
        self.method = method
        self.is_blocking = is_blocking
        self.is_active = is_active

        self.register_buffer(
            "cached_reading",
            torch.full((resolution[1], resolution[0]), torch.nan, **factory_kwargs),
            persistent=False,
        )
        self.set_read_beam(None)

    @property
    def is_skippable(self) -> bool:
        return not self.is_active

    @property
    def effective_resolution(self) -> tuple[int, int]:
        return (self.resolution[0] // self.binning, self.resolution[1] // self.binning)

    @property
    def effective_pixel_size(self) -> torch.Tensor:
        return self.pixel_size * self.binning

    @property
    def extent(self) -> torch.Tensor:
        return torch.stack(
            [
                -self.resolution[0] * self.pixel_size[0] / 2,
                self.resolution[0] * self.pixel_size[0] / 2,
                -self.resolution[1] * self.pixel_size[1] / 2,
                self.resolution[1] * self.pixel_size[1] / 2,
            ]
        )

    @property
    def pixel_bin_edges(self) -> tuple[torch.Tensor, torch.Tensor]:
        return (
            torch.linspace(
                -self.resolution[0] * self.pixel_size[0] / 2,
                self.resolution[0] * self.pixel_size[0] / 2,
                int(self.effective_resolution[0]) + 1,
                device=self.pixel_size.device,
                dtype=self.pixel_size.dtype,
            ),
            torch.linspace(
                -self.resolution[1] * self.pixel_size[1] / 2,
                self.resolution[1] * self.pixel_size[1] / 2,
                int(self.effective_resolution[1]) + 1,
                device=self.pixel_size.device,
                dtype=self.pixel_size.dtype,
            ),
        )

    @property
    def pixel_bin_centers(self) -> tuple[torch.Tensor, torch.Tensor]:
        return (
            (self.pixel_bin_edges[0][1:] + self.pixel_bin_edges[0][:-1]) / 2,
            (self.pixel_bin_edges[1][1:] + self.pixel_bin_edges[1][:-1]) / 2,
        )

    def _compute_first_order_transfer_map(
        self, energy: torch.Tensor, species: Species
    ) -> torch.Tensor:
        factory_kwargs = {
            "device": self.misalignment.device,
            "dtype": self.misalignment.dtype,
        }

        return torch.eye(7, **factory_kwargs).repeat((*energy.shape, 1, 1))

    def track(self, incoming: Beam) -> Beam:
        # Record the beam only when the screen is active
        if self.is_active:
            copy_of_incoming = incoming.clone()

            if isinstance(incoming, ParameterBeam):
                broadcasted_mu, _ = torch.broadcast_tensors(
                    copy_of_incoming.mu, self.misalignment[..., 0]
                )
                copy_of_incoming.mu = broadcasted_mu.clone()

                copy_of_incoming.mu[..., 0] -= self.misalignment[..., 0]
                copy_of_incoming.mu[..., 2] -= self.misalignment[..., 1]
            elif isinstance(incoming, ParticleBeam):
                broadcasted_particles, _ = torch.broadcast_tensors(
                    copy_of_incoming.particles,
                    self.misalignment[..., 0].unsqueeze(-1).unsqueeze(-1),
                )
                copy_of_incoming.particles = broadcasted_particles.clone()

                copy_of_incoming.particles[..., 0] -= self.misalignment[
                    ..., 0
                ].unsqueeze(-1)
                copy_of_incoming.particles[..., 2] -= self.misalignment[
                    ..., 1
                ].unsqueeze(-1)

            self.set_read_beam(copy_of_incoming)

        # Block the beam only when the screen is active and blocking
        if self.is_active and self.is_blocking:
            if isinstance(incoming, ParameterBeam):
                return ParameterBeam(
                    mu=incoming.mu,
                    cov=incoming.cov,
                    energy=incoming.energy,
                    total_charge=torch.zeros_like(incoming.total_charge),
                    s=incoming.s,
                    species=incoming.species.clone(),
                )
            elif isinstance(incoming, ParticleBeam):
                return ParticleBeam(
                    particles=incoming.particles,
                    energy=incoming.energy,
                    particle_charges=incoming.particle_charges,
                    survival_probabilities=torch.zeros_like(
                        incoming.survival_probabilities
                    ),
                    s=incoming.s,
                    species=incoming.species.clone(),
                )
        else:
            return incoming.clone()

    @property
    def reading(self) -> torch.Tensor:
        if self.cached_reading is not None:
            return self.cached_reading

        read_beam = self.get_read_beam()
        if read_beam is None:
            image = torch.zeros(
                (int(self.effective_resolution[1]), int(self.effective_resolution[0])),
                device=self.misalignment.device,
                dtype=self.misalignment.dtype,
            )
        elif isinstance(read_beam, ParameterBeam):
            if torch.numel(read_beam.mu[..., 0]) > 1:
                raise NotImplementedError(
                    "`Screen` does not support vectorization of `ParameterBeam`. "
                    "Please use `ParticleBeam` instead. If this is a feature you would "
                    "like to see, please open an issue on GitHub."
                )

            transverse_mu = torch.stack(
                [read_beam.mu[..., 0], read_beam.mu[..., 2]], dim=-1
            )
            transverse_cov = torch.stack(
                [
                    torch.stack(
                        [read_beam.cov[..., 0, 0], read_beam.cov[..., 0, 2]], dim=-1
                    ),
                    torch.stack(
                        [read_beam.cov[..., 2, 0], read_beam.cov[..., 2, 2]], dim=-1
                    ),
                ],
                dim=-1,
            )
            dist = MultivariateNormal(
                loc=transverse_mu, covariance_matrix=transverse_cov
            )

            left = self.extent[0]
            right = self.extent[1]
            hstep = self.pixel_size[0] * self.binning
            bottom = self.extent[2]
            top = self.extent[3]
            vstep = self.pixel_size[1] * self.binning
            x, y = torch.meshgrid(
                torch.arange(left, right, hstep),
                torch.arange(bottom, top, vstep),
                indexing="ij",
            )
            pos = torch.dstack((x, y))
<<<<<<< HEAD
            image = dist.log_prob(pos).exp().transpose(-2, -1)
=======
            image = dist.log_prob(pos).exp().mT
>>>>>>> a8e26376
        elif isinstance(read_beam, ParticleBeam):
            if self.method == "histogram":
                # Catch vectorisation, which is currently not supported by "histogram"
                if (
                    len(read_beam.particles.shape) > 2
                    or len(read_beam.particle_charges.shape) > 1
                    or len(read_beam.energy.shape) > 0
                ):
                    raise NotImplementedError(
                        "The `'histogram'` method of `Screen` does not support "
                        "vectorization. Use `'kde'` instead. If this is a feature you "
                        "would like to see, please open an issue on GitHub."
                    )

                image_transposed, _ = torch.histogramdd(
<<<<<<< HEAD
                    torch.stack((read_beam.x, read_beam.y)).T,
=======
                    torch.stack((read_beam.x, read_beam.y)).mT,
>>>>>>> a8e26376
                    bins=self.pixel_bin_edges,
                    weight=read_beam.particle_charges.abs()
                    * read_beam.survival_probabilities,
                )
<<<<<<< HEAD
                image = image_transposed.transpose(-2, -1)
=======
                image = image_transposed.mT
>>>>>>> a8e26376
            elif self.method == "kde":
                weights = (
                    read_beam.particle_charges.abs() * read_beam.survival_probabilities
                )
                broadcasted_x, broadcasted_y, broadcasted_weights = (
                    torch.broadcast_tensors(read_beam.x, read_beam.y, weights)
                )
                image = kde_histogram_2d(
                    x1=broadcasted_x,
                    x2=broadcasted_y,
                    bins1=self.pixel_bin_centers[0],
                    bins2=self.pixel_bin_centers[1],
                    bandwidth=self.kde_bandwidth,
                    weights=broadcasted_weights,
<<<<<<< HEAD
                ).transpose(-2, -1)
=======
                ).mT
>>>>>>> a8e26376
        else:
            raise TypeError(f"Read beam is of invalid type {type(read_beam)}")

        self.cached_reading = image
        return image

    def get_read_beam(self) -> Beam:
        # Using these get and set methods instead of Python's property decorator to
        # prevent `nn.Module` from intercepting the read beam, which is itself an
        # `nn.Module`, and registering it as a submodule of the screen.
        return self._read_beam

    def set_read_beam(self, value: Beam) -> None:
        # Using these get and set methods instead of Python's property decorator to
        # prevent `nn.Module` from intercepting the read beam, which is itself an
        # `nn.Module`, and registering it as a submodule of the screen.
        self._read_beam = value
        self.cached_reading = None

    def plot(
        self, s: float, vector_idx: tuple | None = None, ax: plt.Axes | None = None
    ) -> plt.Axes:
        ax = ax or plt.subplot(111)

        plot_s = s[vector_idx] if s.dim() > 0 else s

        alpha = 1 if self.is_active else 0.2

        patch = Rectangle(
            (plot_s, -0.6), 0, 0.6 * 2, color="tab:green", alpha=alpha, zorder=2
        )
        ax.add_patch(patch)

    @property
    def defining_features(self) -> list[str]:
        return super().defining_features + [
            "resolution",
            "pixel_size",
            "binning",
            "misalignment",
            "method",
            "kde_bandwidth",
            "is_active",
        ]<|MERGE_RESOLUTION|>--- conflicted
+++ resolved
@@ -265,11 +265,7 @@
                 indexing="ij",
             )
             pos = torch.dstack((x, y))
-<<<<<<< HEAD
-            image = dist.log_prob(pos).exp().transpose(-2, -1)
-=======
             image = dist.log_prob(pos).exp().mT
->>>>>>> a8e26376
         elif isinstance(read_beam, ParticleBeam):
             if self.method == "histogram":
                 # Catch vectorisation, which is currently not supported by "histogram"
@@ -285,20 +281,12 @@
                     )
 
                 image_transposed, _ = torch.histogramdd(
-<<<<<<< HEAD
-                    torch.stack((read_beam.x, read_beam.y)).T,
-=======
                     torch.stack((read_beam.x, read_beam.y)).mT,
->>>>>>> a8e26376
                     bins=self.pixel_bin_edges,
                     weight=read_beam.particle_charges.abs()
                     * read_beam.survival_probabilities,
                 )
-<<<<<<< HEAD
-                image = image_transposed.transpose(-2, -1)
-=======
                 image = image_transposed.mT
->>>>>>> a8e26376
             elif self.method == "kde":
                 weights = (
                     read_beam.particle_charges.abs() * read_beam.survival_probabilities
@@ -313,11 +301,7 @@
                     bins2=self.pixel_bin_centers[1],
                     bandwidth=self.kde_bandwidth,
                     weights=broadcasted_weights,
-<<<<<<< HEAD
-                ).transpose(-2, -1)
-=======
                 ).mT
->>>>>>> a8e26376
         else:
             raise TypeError(f"Read beam is of invalid type {type(read_beam)}")
 
