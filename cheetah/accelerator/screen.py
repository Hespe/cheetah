from copy import deepcopy
from typing import Literal, Optional, Union

import matplotlib.pyplot as plt
import torch
from matplotlib.patches import Rectangle
from torch import nn
from torch.distributions import MultivariateNormal

from cheetah.particles import Beam, ParameterBeam, ParticleBeam
from cheetah.utils import UniqueNameGenerator, kde_histogram_2d
from .element import Element

generate_unique_name = UniqueNameGenerator(prefix="unnamed_element")


class Screen(Element):
    """
    Diagnostic screen in a particle accelerator.

    :param resolution: Resolution of the camera sensor looking at the screen given as
        Tensor `(width, height)` in pixels.
    :param pixel_size: Size of a pixel on the screen in meters given as a Tensor
        `(width, height)`.
    :param binning: Binning used by the camera.
    :param misalignment: Misalignment of the screen in meters given as a Tensor
        `(x, y)`.
    :param kde_bandwidth: Bandwidth used for the kernel density estimation in meters.
        Controls the smoothness of the distribution.
    :param is_active: If `True` the screen is active and will record the beam's
        distribution. If `False` the screen is inactive and will not record the beam's
        distribution.
    :param method: Method used to generate the screen's reading. Can be either
        "histogram" or "kde", defaults to "histogram". KDE will be slower but allows
        backward differentiation.
    :param name: Unique identifier of the element.
    """

    def __init__(
        self,
        resolution: Optional[Union[torch.Tensor, nn.Parameter]] = None,
        pixel_size: Optional[Union[torch.Tensor, nn.Parameter]] = None,
        binning: Optional[Union[torch.Tensor, nn.Parameter]] = None,
        misalignment: Optional[Union[torch.Tensor, nn.Parameter]] = None,
        kde_bandwidth: Optional[Union[torch.Tensor, nn.Parameter]] = None,
        is_active: bool = False,
        method: Literal["histogram", "kde"] = "histogram",
        name: Optional[str] = None,
        device=None,
        dtype=torch.float32,
    ) -> None:
        factory_kwargs = {"device": device, "dtype": dtype}
        super().__init__(name=name)

        self.register_buffer(
            "resolution",
            (
                torch.as_tensor(resolution, **factory_kwargs)
                if resolution is not None
                else torch.tensor((1024, 1024), **factory_kwargs)
            ),
        )
        self.register_buffer(
            "pixel_size",
            (
                torch.as_tensor(pixel_size, **factory_kwargs)
                if pixel_size is not None
                else torch.tensor((1e-3, 1e-3), **factory_kwargs)
            ),
        )
        self.register_buffer(
            "binning",
            (
                torch.as_tensor(binning, **factory_kwargs)
                if binning is not None
                else torch.tensor(1, **factory_kwargs)
            ),
        )
        self.register_buffer(
            "misalignment",
            (
                torch.as_tensor(misalignment, **factory_kwargs)
                if misalignment is not None
                else torch.tensor([(0.0, 0.0)], **factory_kwargs)
            ),
        )
        self.register_buffer(
            "length",
            torch.zeros(self.misalignment.shape[:-1], **factory_kwargs),
        )
        assert method in [
            "histogram",
            "kde",
        ], f"Invalid method {method}. Must be either 'histogram' or 'kde'."
        self.method = method
        self.register_buffer(
            "kde_bandwidth",
            (
                torch.as_tensor(kde_bandwidth, **factory_kwargs)
                if kde_bandwidth is not None
                else torch.clone(self.pixel_size[0])
            ),
        )
        self.is_active = is_active

        self.set_read_beam(None)
        self.cached_reading = None

    @property
    def is_skippable(self) -> bool:
        return not self.is_active

    @property
    def effective_resolution(self) -> torch.Tensor:
        return self.resolution / self.binning

    @property
    def effective_pixel_size(self) -> torch.Tensor:
        return self.pixel_size * self.binning

    @property
    def extent(self) -> torch.Tensor:
        return torch.stack(
            [
                -self.resolution[0] * self.pixel_size[0] / 2,
                self.resolution[0] * self.pixel_size[0] / 2,
                -self.resolution[1] * self.pixel_size[1] / 2,
                self.resolution[1] * self.pixel_size[1] / 2,
            ]
        )

    @property
    def pixel_bin_edges(self) -> tuple[torch.Tensor, torch.Tensor]:
        return (
            torch.linspace(
                -self.resolution[0] * self.pixel_size[0] / 2,
                self.resolution[0] * self.pixel_size[0] / 2,
                int(self.effective_resolution[0]) + 1,
            ),
            torch.linspace(
                -self.resolution[1] * self.pixel_size[1] / 2,
                self.resolution[1] * self.pixel_size[1] / 2,
                int(self.effective_resolution[1]) + 1,
            ),
        )

    @property
    def pixel_bin_centers(self) -> tuple[torch.Tensor, torch.Tensor]:
        return (
            (self.pixel_bin_edges[0][1:] + self.pixel_bin_edges[0][:-1]) / 2,
            (self.pixel_bin_edges[1][1:] + self.pixel_bin_edges[1][:-1]) / 2,
        )

    def transfer_map(self, energy: torch.Tensor) -> torch.Tensor:
        device = self.misalignment.device
        dtype = self.misalignment.dtype

        return torch.eye(7, device=device, dtype=dtype).repeat((*energy.shape, 1, 1))

    def track(self, incoming: Beam) -> Beam:
        if self.is_active:
            copy_of_incoming = deepcopy(incoming)

            if isinstance(incoming, ParameterBeam):
                copy_of_incoming._mu[..., 0] -= self.misalignment[..., 0]
                copy_of_incoming._mu[..., 2] -= self.misalignment[..., 1]
            elif isinstance(incoming, ParticleBeam):
                copy_of_incoming.particles[..., :, 0] -= self.misalignment[..., 0]
                copy_of_incoming.particles[..., :, 1] -= self.misalignment[..., 1]

            self.set_read_beam(copy_of_incoming)

            return Beam.empty
        else:
            return incoming

    @property
    def reading(self) -> torch.Tensor:
        if self.cached_reading is not None:
            return self.cached_reading

        read_beam = self.get_read_beam()
        if read_beam is Beam.empty or read_beam is None:
            image = torch.zeros(
                (
                    *self.misalignment.shape[:-1],
                    int(self.effective_resolution[1]),
                    int(self.effective_resolution[0]),
                )
            )
        elif isinstance(read_beam, ParameterBeam):
            transverse_mu = torch.stack(
                [read_beam._mu[..., 0], read_beam._mu[..., 2]], dim=-1
            )
            transverse_cov = torch.stack(
                [
                    torch.stack(
                        [read_beam._cov[..., 0, 0], read_beam._cov[..., 0, 2]], dim=-1
                    ),
                    torch.stack(
                        [read_beam._cov[..., 2, 0], read_beam._cov[..., 2, 2]], dim=-1
                    ),
                ],
                dim=-1,
            )
            dist = [
                MultivariateNormal(
                    loc=transverse_mu_sample, covariance_matrix=transverse_cov_sample
                )
                for transverse_mu_sample, transverse_cov_sample in zip(
                    transverse_mu.cpu(), transverse_cov.cpu()
                )
            ]

            left = self.extent[0]
            right = self.extent[1]
            hstep = self.pixel_size[0] * self.binning
            bottom = self.extent[2]
            top = self.extent[3]
            vstep = self.pixel_size[1] * self.binning
            x, y = torch.meshgrid(
                torch.arange(left, right, hstep),
                torch.arange(bottom, top, vstep),
                indexing="ij",
            )
            pos = torch.dstack((x, y))
            image = torch.stack(
                [dist_sample.log_prob(pos).exp() for dist_sample in dist]
            )
            image = torch.flip(image, dims=[1])
        elif isinstance(read_beam, ParticleBeam):

            if self.method == "histogram":
                image = torch.zeros(
                    (
                        *self.misalignment.shape[:-1],
                        int(self.effective_resolution[1]),
                        int(self.effective_resolution[0]),
                    )
                )

                for i, (x_sample, y_sample) in enumerate(zip(read_beam.x, read_beam.y)):
                    image_sample, _ = torch.histogramdd(
                        torch.stack((x_sample, y_sample)).T.cpu(),
                        bins=self.pixel_bin_edges,
                    )
                    image_sample = torch.flipud(image_sample.T)
                    image_sample = image_sample.cpu()

                    image[i] = image_sample
            elif self.method == "kde":
                image = kde_histogram_2d(
                    x1=read_beam.x,
                    x2=read_beam.y,
                    bins1=self.pixel_bin_centers[0],
                    bins2=self.pixel_bin_centers[1],
                    bandwidth=self.kde_bandwidth,
                )
                # Change the x, y positions
                image = torch.transpose(image, -2, -1)
                # Flip up an down, now row 0 corresponds to the top
                image = torch.flip(image, dims=[-2])
        else:
            raise TypeError(f"Read beam is of invalid type {type(read_beam)}")

        self.cached_reading = image
        return image

    def get_read_beam(self) -> Beam:
        # Using these get and set methods instead of Python's property decorator to
        # prevent `nn.Module` from intercepting the read beam, which is itself an
        # `nn.Module`, and registering it as a submodule of the screen.
        return self._read_beam[0] if self._read_beam is not None else None

    def set_read_beam(self, value: Beam) -> None:
        # Using these get and set methods instead of Python's property decorator to
        # prevent `nn.Module` from intercepting the read beam, which is itself an
        # `nn.Module`, and registering it as a submodule of the screen.
        self._read_beam = [value]
        self.cached_reading = None

<<<<<<< HEAD
=======
    def broadcast(self, shape: Size) -> Element:
        new_screen = self.__class__(
            resolution=self.resolution,
            pixel_size=self.pixel_size,
            binning=self.binning,
            misalignment=self.misalignment.repeat((*shape, 1)),
            is_active=self.is_active,
            name=self.name,
            device=self.resolution.device,
            dtype=self.resolution.dtype,
        )
        new_screen.length = self.length.repeat(shape)
        return new_screen

>>>>>>> 5a25d22b
    def split(self, resolution: torch.Tensor) -> list[Element]:
        return [self]

    def plot(self, ax: plt.Axes, s: float) -> None:
        alpha = 1 if self.is_active else 0.2
        patch = Rectangle(
            (s, -0.6), 0, 0.6 * 2, color="tab:green", alpha=alpha, zorder=2
        )
        ax.add_patch(patch)

    @property
    def defining_features(self) -> list[str]:
        return super().defining_features + [
            "resolution",
            "pixel_size",
            "binning",
            "misalignment",
            "method",
            "kde_bandwidth",
            "is_active",
        ]

    def __repr__(self) -> str:
        return (
            f"{self.__class__.__name__}(resolution={repr(self.resolution)}, "
            + f"pixel_size={repr(self.pixel_size)}, "
            + f"binning={repr(self.binning)}, "
            + f"misalignment={repr(self.misalignment)}, "
            + f"method={repr(self.method)}, "
            + f"kde_bandwidth={repr(self.kde_bandwidth)}, "
            + f"is_active={repr(self.is_active)}, "
            + f"name={repr(self.name)})"
        )<|MERGE_RESOLUTION|>--- conflicted
+++ resolved
@@ -9,6 +9,7 @@
 
 from cheetah.particles import Beam, ParameterBeam, ParticleBeam
 from cheetah.utils import UniqueNameGenerator, kde_histogram_2d
+
 from .element import Element
 
 generate_unique_name = UniqueNameGenerator(prefix="unnamed_element")
@@ -279,23 +280,6 @@
         self._read_beam = [value]
         self.cached_reading = None
 
-<<<<<<< HEAD
-=======
-    def broadcast(self, shape: Size) -> Element:
-        new_screen = self.__class__(
-            resolution=self.resolution,
-            pixel_size=self.pixel_size,
-            binning=self.binning,
-            misalignment=self.misalignment.repeat((*shape, 1)),
-            is_active=self.is_active,
-            name=self.name,
-            device=self.resolution.device,
-            dtype=self.resolution.dtype,
-        )
-        new_screen.length = self.length.repeat(shape)
-        return new_screen
-
->>>>>>> 5a25d22b
     def split(self, resolution: torch.Tensor) -> list[Element]:
         return [self]
 
