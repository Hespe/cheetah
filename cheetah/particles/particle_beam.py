import itertools
from typing import Literal

import numpy as np
import torch
from matplotlib import pyplot as plt
from scipy import constants
from scipy.ndimage import gaussian_filter
from torch.distributions import MultivariateNormal

from cheetah.particles.beam import Beam
from cheetah.particles.species import Species
from cheetah.utils import (
    elementwise_linspace,
    format_axis_with_prefixed_unit,
    unbiased_weighted_covariance,
    unbiased_weighted_std,
    verify_device_and_dtype,
)

speed_of_light = torch.tensor(constants.speed_of_light)  # In m/s


class ParticleBeam(Beam):
    """
    Beam of charged particles, where each particle is simulated.

    :param particles: List of 7-dimensional particle vectors.
    :param energy: Reference energy of the beam in eV.
    :param particle_charges: Charges of the macroparticles in the beam in C.
    :param survival_probabilities: Vector of probabilities that each particle has
        survived (i.e. not been lost), where 1.0 means the particle has survived and
        0.0 means the particle has been lost. Defaults to ones.
    :param species: Particle species of the beam. Defaults to electron.
    :param device: Device to move the beam's particle array to. If set to `"auto"` a
        CUDA GPU is selected if available. The CPU is used otherwise.
    :param dtype: Data type of the generated particles.
    """

    PRETTY_DIMENSION_LABELS = {
        "x": r"$x$",
        "px": r"$p_x$",
        "y": r"$y$",
        "py": r"$p_y$",
        "tau": r"$\tau$",
        "p": r"$\delta$",
    }

    def __init__(
        self,
        particles: torch.Tensor,
        energy: torch.Tensor,
        particle_charges: torch.Tensor | None = None,
        survival_probabilities: torch.Tensor | None = None,
        species: Species | None = None,
        device: torch.device | None = None,
        dtype: torch.dtype | None = None,
    ) -> None:
        device, dtype = verify_device_and_dtype(
            [particles, energy, particle_charges], device, dtype
        )
        factory_kwargs = {"device": device, "dtype": dtype}
        super().__init__()

        assert (
            particles.shape[-2] > 0 and particles.shape[-1] == 7
        ), "Particle vectors must be 7-dimensional."

        self.species = species if species is not None else Species("electron")

        self.register_buffer("particles", None)
        self.register_buffer("energy", None)
        self.register_buffer(
            "particle_charges",
            torch.full(
                (particles.shape[-2],), self.species.charge_coulomb, **factory_kwargs
            ),
        )
        self.register_buffer(
            "survival_probabilities", torch.ones(particles.shape[-2], **factory_kwargs)
        )

        self.particles = particles.to(**factory_kwargs)
        self.energy = energy.to(**factory_kwargs)
        if particle_charges is not None:
            self.particle_charges = particle_charges.to(**factory_kwargs)
        if survival_probabilities is not None:
            self.survival_probabilities = survival_probabilities.to(**factory_kwargs)

    @classmethod
    def from_parameters(
        cls,
        num_particles: int = 100_000,
        mu_x: torch.Tensor | None = None,
        mu_px: torch.Tensor | None = None,
        mu_y: torch.Tensor | None = None,
        mu_py: torch.Tensor | None = None,
        mu_tau: torch.Tensor | None = None,
        mu_p: torch.Tensor | None = None,
        sigma_x: torch.Tensor | None = None,
        sigma_px: torch.Tensor | None = None,
        sigma_y: torch.Tensor | None = None,
        sigma_py: torch.Tensor | None = None,
        sigma_tau: torch.Tensor | None = None,
        sigma_p: torch.Tensor | None = None,
        cov_xpx: torch.Tensor | None = None,
        cov_ypy: torch.Tensor | None = None,
        cov_taup: torch.Tensor | None = None,
        energy: torch.Tensor | None = None,
        total_charge: torch.Tensor | None = None,
        species: Species | None = None,
        device: torch.device | None = None,
        dtype: torch.dtype | None = None,
    ) -> "ParticleBeam":
        """
        Generate Cheetah Beam of random particles.

        :param num_particles: Number of particles to generate.
        :param mu_x: Center of the particle distribution on x in meters.
        :param mu_px: Center of the particle distribution on px, dimensionless.
        :param mu_y: Center of the particle distribution on y in meters.
        :param mu_py: Center of the particle distribution on py , dimensionless.
        :param mu_tau: Center of the particle distribution on tau (longitudinal) in
            meters.
        :param mu_p: Center of the particle distribution on p, dimensionless.
        :param sigma_x: Sigma of the particle distribution in x direction in meters.
        :param sigma_px: Sigma of the particle distribution in px direction,
            dimensionless.
        :param sigma_y: Sigma of the particle distribution in y direction in meters.
        :param sigma_py: Sigma of the particle distribution in py direction,
            dimensionless.
        :param sigma_tau: Sigma of the particle distribution in longitudinal direction,
            in meters.
        :param sigma_p: Sigma of the particle distribution in longitudinal momentum,
            dimensionless.
        :param cov_xpx: Correlation between x and px.
        :param cov_ypy: Correlation between y and py.
        :param cov_taup: Correlation between s and p.
        :param energy: Energy of the beam in eV.
        :param total_charge: Total charge of the beam in C.
        :param species: Particle species of the beam. Defaults to electron.
        :param device: Device to move the beam's particle array to. If set to `"auto"` a
            CUDA GPU is selected if available. The CPU is used otherwise.
        :param dtype: Data type of the generated particles.
        :return: ParticleBeam with random particles.
        """
        # Extract device and dtype from given arguments
        device, dtype = verify_device_and_dtype(
            [
                mu_x,
                mu_px,
                mu_y,
                mu_py,
                mu_tau,
                mu_p,
                sigma_x,
                sigma_px,
                sigma_y,
                sigma_py,
                sigma_tau,
                sigma_p,
                cov_xpx,
                cov_ypy,
                cov_taup,
                energy,
                total_charge,
            ],
            device,
            dtype,
        )
        factory_kwargs = {"device": device, "dtype": dtype}

        species = species if species is not None else Species("electron")

        # Set default values without function call in function signature
        mu_x = mu_x if mu_x is not None else torch.tensor(0.0, **factory_kwargs)
        mu_px = mu_px if mu_px is not None else torch.tensor(0.0, **factory_kwargs)
        mu_y = mu_y if mu_y is not None else torch.tensor(0.0, **factory_kwargs)
        mu_py = mu_py if mu_py is not None else torch.tensor(0.0, **factory_kwargs)
        mu_tau = mu_tau if mu_tau is not None else torch.tensor(0.0, **factory_kwargs)
        mu_p = mu_p if mu_p is not None else torch.tensor(0.0, **factory_kwargs)
        sigma_x = (
            sigma_x if sigma_x is not None else torch.tensor(175e-9, **factory_kwargs)
        )
        sigma_px = (
            sigma_px if sigma_px is not None else torch.tensor(2e-7, **factory_kwargs)
        )
        sigma_y = (
            sigma_y if sigma_y is not None else torch.tensor(175e-9, **factory_kwargs)
        )
        sigma_py = (
            sigma_py if sigma_py is not None else torch.tensor(2e-7, **factory_kwargs)
        )
        sigma_tau = (
            sigma_tau if sigma_tau is not None else torch.tensor(1e-6, **factory_kwargs)
        )
        sigma_p = (
            sigma_p if sigma_p is not None else torch.tensor(1e-6, **factory_kwargs)
        )
        cov_xpx = (
            cov_xpx if cov_xpx is not None else torch.tensor(0.0, **factory_kwargs)
        )
        cov_ypy = (
            cov_ypy if cov_ypy is not None else torch.tensor(0.0, **factory_kwargs)
        )
        cov_taup = (
            cov_taup if cov_taup is not None else torch.tensor(0.0, **factory_kwargs)
        )
        energy = energy if energy is not None else torch.tensor(1e8, **factory_kwargs)
        total_charge = (
            total_charge
            if total_charge is not None
            else species.charge_coulomb * num_particles
        )
        particle_charges = (
            torch.ones((*total_charge.shape, num_particles), **factory_kwargs)
            * total_charge.unsqueeze(-1)
            / num_particles
        )

        mu_x, mu_px, mu_y, mu_py, mu_tau, mu_p = torch.broadcast_tensors(
            mu_x, mu_px, mu_y, mu_py, mu_tau, mu_p
        )
        mean = torch.stack([mu_x, mu_px, mu_y, mu_py, mu_tau, mu_p], dim=-1)

        (
            sigma_x,
            sigma_px,
            cov_xpx,
            sigma_y,
            sigma_py,
            cov_ypy,
            sigma_tau,
            sigma_p,
            cov_taup,
        ) = torch.broadcast_tensors(
            sigma_x,
            sigma_px,
            cov_xpx,
            sigma_y,
            sigma_py,
            cov_ypy,
            sigma_tau,
            sigma_p,
            cov_taup,
        )
        cov = torch.zeros(*sigma_x.shape, 6, 6, **factory_kwargs)
        cov[..., 0, 0] = sigma_x**2
        cov[..., 0, 1] = cov_xpx
        cov[..., 1, 0] = cov_xpx
        cov[..., 1, 1] = sigma_px**2
        cov[..., 2, 2] = sigma_y**2
        cov[..., 2, 3] = cov_ypy
        cov[..., 3, 2] = cov_ypy
        cov[..., 3, 3] = sigma_py**2
        cov[..., 4, 4] = sigma_tau**2
        cov[..., 4, 5] = cov_taup
        cov[..., 5, 4] = cov_taup
        cov[..., 5, 5] = sigma_p**2

        vector_shape = torch.broadcast_shapes(mean.shape[:-1], cov.shape[:-2])
        mean = mean.expand(*vector_shape, 6)
        cov = cov.expand(*vector_shape, 6, 6)
        particles = torch.ones((*vector_shape, num_particles, 7), **factory_kwargs)
        distributions = [
            MultivariateNormal(sample_mean, covariance_matrix=sample_cov)
            for sample_mean, sample_cov in zip(mean.view(-1, 6), cov.view(-1, 6, 6))
        ]
        particles[..., :6] = torch.stack(
            [distribution.sample((num_particles,)) for distribution in distributions],
            dim=0,
        ).view(*vector_shape, num_particles, 6)

        return cls(
            particles,
            energy,
            particle_charges=particle_charges,
            species=species,
            device=device,
            dtype=dtype,
        )

    @classmethod
    def from_twiss(
        cls,
        num_particles: int = 100_000,
        beta_x: torch.Tensor | None = None,
        alpha_x: torch.Tensor | None = None,
        emittance_x: torch.Tensor | None = None,
        beta_y: torch.Tensor | None = None,
        alpha_y: torch.Tensor | None = None,
        emittance_y: torch.Tensor | None = None,
        energy: torch.Tensor | None = None,
        sigma_tau: torch.Tensor | None = None,
        sigma_p: torch.Tensor | None = None,
        cov_taup: torch.Tensor | None = None,
        total_charge: torch.Tensor | None = None,
        species: Species | None = None,
        device: torch.device | None = None,
        dtype: torch.dtype | None = None,
    ) -> "ParticleBeam":
        # Extract device and dtype from given arguments
        device, dtype = verify_device_and_dtype(
            [
                beta_x,
                alpha_x,
                emittance_x,
                beta_y,
                alpha_y,
                emittance_y,
                energy,
                sigma_tau,
                sigma_p,
                cov_taup,
                total_charge,
            ],
            device,
            dtype,
        )
        factory_kwargs = {"device": device, "dtype": dtype}

        # Set default values without function call in function signature
        beta_x = beta_x if beta_x is not None else torch.tensor(0.0, **factory_kwargs)
        alpha_x = (
            alpha_x if alpha_x is not None else torch.tensor(0.0, **factory_kwargs)
        )
        emittance_x = (
            emittance_x
            if emittance_x is not None
            else torch.tensor(7.1971891e-13, **factory_kwargs)
        )
        beta_y = beta_y if beta_y is not None else torch.tensor(0.0, **factory_kwargs)
        alpha_y = (
            alpha_y if alpha_y is not None else torch.tensor(0.0, **factory_kwargs)
        )
        emittance_y = (
            emittance_y
            if emittance_y is not None
            else torch.tensor(7.1971891e-13, **factory_kwargs)
        )
        energy = energy if energy is not None else torch.tensor(1e8, **factory_kwargs)
        sigma_tau = (
            sigma_tau if sigma_tau is not None else torch.tensor(1e-6, **factory_kwargs)
        )
        sigma_p = (
            sigma_p if sigma_p is not None else torch.tensor(1e-6, **factory_kwargs)
        )
        cov_taup = (
            cov_taup if cov_taup is not None else torch.tensor(0.0, **factory_kwargs)
        )

        sigma_x = torch.sqrt(beta_x * emittance_x)
        sigma_px = torch.sqrt(emittance_x * (1 + alpha_x**2) / beta_x)
        sigma_y = torch.sqrt(beta_y * emittance_y)
        sigma_py = torch.sqrt(emittance_y * (1 + alpha_y**2) / beta_y)
        cov_xpx = -emittance_x * alpha_x
        cov_ypy = -emittance_y * alpha_y

        return cls.from_parameters(
            num_particles=num_particles,
            mu_x=torch.tensor(0.0, **factory_kwargs),
            mu_px=torch.tensor(0.0, **factory_kwargs),
            mu_y=torch.tensor(0.0, **factory_kwargs),
            mu_py=torch.tensor(0.0, **factory_kwargs),
            sigma_x=sigma_x,
            sigma_px=sigma_px,
            sigma_y=sigma_y,
            sigma_py=sigma_py,
            sigma_tau=sigma_tau,
            sigma_p=sigma_p,
            energy=energy,
            cov_taup=cov_taup,
            cov_xpx=cov_xpx,
            cov_ypy=cov_ypy,
            total_charge=total_charge,
            species=species,
            device=device,
            dtype=dtype,
        )

    @classmethod
    def uniform_3d_ellipsoid(
        cls,
        num_particles: int = 100_000,
        radius_x: torch.Tensor | None = None,
        radius_y: torch.Tensor | None = None,
        radius_tau: torch.Tensor | None = None,
        sigma_px: torch.Tensor | None = None,
        sigma_py: torch.Tensor | None = None,
        sigma_p: torch.Tensor | None = None,
        energy: torch.Tensor | None = None,
        total_charge: torch.Tensor | None = None,
        species: Species | None = None,
        device: torch.device | None = None,
        dtype: torch.dtype | None = None,
    ):
        """
        Generate a particle beam with spatially uniformly distributed particles inside
        an ellipsoid, i.e. a waterbag distribution.

        Note that:
         - The generated particles do not have correlation in the momentum directions,
           and by default a cold beam with no divergence is generated.

        :param num_particles: Number of particles to generate.
        :param radius_x: Radius of the ellipsoid in x direction in meters.
        :param radius_y: Radius of the ellipsoid in y direction in meters.
        :param radius_tau: Radius of the ellipsoid in tau (longitudinal) direction
            in meters.
        :param sigma_px: Sigma of the particle distribution in px direction,
            dimensionless, default is 0.
        :param sigma_py: Sigma of the particle distribution in py direction,
            dimensionless, default is 0.
        :param sigma_p: Sigma of the particle distribution in p, dimensionless.
        :param energy: Reference energy of the beam in eV.
        :param total_charge: Total charge of the beam in C.
        :param species: Particle species of the beam. Defaults to electron.
        :param device: Device to move the beam's particle array to. If set to `"auto"` a
            CUDA GPU is selected if available. The CPU is used otherwise.
        :param dtype: Data type of the generated particles.
        :return: ParticleBeam with uniformly distributed particles inside an ellipsoid.
        """
        # Extract device and dtype from given arguments
        device, dtype = verify_device_and_dtype(
            [
                radius_x,
                radius_y,
                radius_tau,
                sigma_px,
                sigma_py,
                sigma_p,
                energy,
                total_charge,
            ],
            device,
            dtype,
        )
        factory_kwargs = {"device": device, "dtype": dtype}

        # Set default values without function call in function signature
        # NOTE that this does not need to be done for values that are passed to the
        # Gaussian beam generation.
        radius_x = (
            radius_x if radius_x is not None else torch.tensor(1e-3, **factory_kwargs)
        )
        radius_y = (
            radius_y if radius_y is not None else torch.tensor(1e-3, **factory_kwargs)
        )
        radius_tau = (
            radius_tau
            if radius_tau is not None
            else torch.tensor(1e-3, **factory_kwargs)
        )

        # Generate an uncorrelated Gaussian beam
        beam = cls.from_parameters(
            num_particles=num_particles,
            mu_px=torch.tensor(0.0, **factory_kwargs),
            mu_py=torch.tensor(0.0, **factory_kwargs),
            sigma_x=radius_x,  # Only a placeholder, will be overwritten
            sigma_px=sigma_px,
            sigma_y=radius_y,  # Only a placeholder, will be overwritten
            sigma_py=sigma_py,
            sigma_tau=radius_tau,  # Only a placeholder, will be overwritten
            sigma_p=sigma_p,
            energy=energy,
            total_charge=total_charge,
            species=species,
            device=device,
            dtype=dtype,
        )

        # Extract the batch dimension of the beam
        vector_shape = beam.sigma_x.shape

        # Generate random particles in unit sphere in polar coodinates
        # r: radius, 3rd root for uniform distribution in sphere volume
        # theta: polar angle, arccos for uniform distribution in sphere surface
        # phi: azimuthal angle, uniform between 0 and 2*pi
        r = torch.pow(torch.rand(*vector_shape, num_particles), 1 / 3)
        theta = torch.arccos(2 * torch.rand(*vector_shape, num_particles) - 1)
        phi = torch.rand(*vector_shape, num_particles) * 2 * torch.pi

        # Convert to Cartesian coordinates
        x = r * torch.sin(theta) * torch.cos(phi)
        y = r * torch.sin(theta) * torch.sin(phi)
        tau = r * torch.cos(theta)

        # Replace the spatial coordinates with the generated ones.
        # This involves distorting the unit sphere into the desired ellipsoid.
        beam.x = x * radius_x.unsqueeze(-1)
        beam.y = y * radius_y.unsqueeze(-1)
        beam.tau = tau * radius_tau.unsqueeze(-1)

        return beam

    @classmethod
    def make_linspaced(
        cls,
        num_particles: int = 10,
        mu_x: torch.Tensor | None = None,
        mu_px: torch.Tensor | None = None,
        mu_y: torch.Tensor | None = None,
        mu_py: torch.Tensor | None = None,
        mu_tau: torch.Tensor | None = None,
        mu_p: torch.Tensor | None = None,
        sigma_x: torch.Tensor | None = None,
        sigma_px: torch.Tensor | None = None,
        sigma_y: torch.Tensor | None = None,
        sigma_py: torch.Tensor | None = None,
        sigma_tau: torch.Tensor | None = None,
        sigma_p: torch.Tensor | None = None,
        energy: torch.Tensor | None = None,
        total_charge: torch.Tensor | None = None,
        species: Species | None = None,
        device: torch.device | None = None,
        dtype: torch.dtype | None = None,
    ) -> "ParticleBeam":
        """
        Generate Cheetah Beam of *n* linspaced particles.

        :param n: Number of particles to generate.
        :param mu_x: Center of the particle distribution on x in meters.
        :param mu_px: Center of the particle distribution on px, dimensionless.
        :param mu_y: Center of the particle distribution on y in meters.
        :param mu_py: Center of the particle distribution on py , dimensionless.
        :param mu_tau: Center of the particle distribution on tau (longitudinal) in
            meters.
        :param mu_p: Center of the particle distribution on p, dimensionless.
        :param sigma_x: Sigma of the particle distribution in x direction in meters.
        :param sigma_px: Sigma of the particle distribution in px direction,
            dimensionless.
        :param sigma_y: Sigma of the particle distribution in y direction in meters.
        :param sigma_py: Sigma of the particle distribution in py direction,
            dimensionless.
        :param sigma_tau: Sigma of the particle distribution in longitudinal direction,
            in meters.
        :param sigma_p: Sigma of the particle distribution in p, dimensionless.
        :param energy: Energy of the beam in eV.
        :param species: Particle species of the beam. Defaults to electron.
        :param device: Device to move the beam's particle array to. If set to `"auto"` a
            CUDA GPU is selected if available. The CPU is used otherwise.
        :param dtype: Data type of the generated particles.
        :return: ParticleBeam with *n* linspaced particles.
        """
        # Extract device and dtype from given arguments
        device, dtype = verify_device_and_dtype(
            [
                mu_x,
                mu_px,
                mu_y,
                mu_py,
                sigma_x,
                sigma_px,
                sigma_y,
                sigma_py,
                sigma_tau,
                sigma_p,
                energy,
                total_charge,
            ],
            device,
            dtype,
        )
        factory_kwargs = {"device": device, "dtype": dtype}

        # Set default values without function call in function signature
        mu_x = mu_x if mu_x is not None else torch.tensor(0.0, **factory_kwargs)
        mu_px = mu_px if mu_px is not None else torch.tensor(0.0, **factory_kwargs)
        mu_y = mu_y if mu_y is not None else torch.tensor(0.0, **factory_kwargs)
        mu_py = mu_py if mu_py is not None else torch.tensor(0.0, **factory_kwargs)
        mu_tau = mu_tau if mu_tau is not None else torch.tensor(0.0, **factory_kwargs)
        mu_p = mu_p if mu_p is not None else torch.tensor(0.0, **factory_kwargs)
        sigma_x = (
            sigma_x if sigma_x is not None else torch.tensor(175e-9, **factory_kwargs)
        )
        sigma_px = (
            sigma_px if sigma_px is not None else torch.tensor(2e-7, **factory_kwargs)
        )
        sigma_y = (
            sigma_y if sigma_y is not None else torch.tensor(175e-9, **factory_kwargs)
        )
        sigma_py = (
            sigma_py if sigma_py is not None else torch.tensor(2e-7, **factory_kwargs)
        )
        sigma_tau = (
            sigma_tau if sigma_tau is not None else torch.tensor(1e-6, **factory_kwargs)
        )
        sigma_p = (
            sigma_p if sigma_p is not None else torch.tensor(1e-6, **factory_kwargs)
        )
        energy = energy if energy is not None else torch.tensor(1e8, **factory_kwargs)
        total_charge = (
            total_charge
            if total_charge is not None
            else torch.tensor(0.0, **factory_kwargs)
        )
        particle_charges = (
            torch.ones((*total_charge.shape, num_particles), **factory_kwargs)
            * total_charge.unsqueeze(-1)
            / num_particles
        )

        vector_shape = torch.broadcast_shapes(
            mu_x.shape,
            mu_px.shape,
            mu_y.shape,
            mu_py.shape,
            mu_tau.shape,
            mu_p.shape,
            sigma_x.shape,
            sigma_px.shape,
            sigma_y.shape,
            sigma_py.shape,
            sigma_tau.shape,
            sigma_p.shape,
        )
        particles = torch.ones((*vector_shape, num_particles, 7), **factory_kwargs)

        particles[..., 0] = elementwise_linspace(
            mu_x - sigma_x, mu_x + sigma_x, num_particles
        )
        particles[..., 1] = elementwise_linspace(
            mu_px - sigma_px, mu_px + sigma_px, num_particles
        )
        particles[..., 2] = elementwise_linspace(
            mu_y - sigma_y, mu_y + sigma_y, num_particles
        )
        particles[..., 3] = elementwise_linspace(
            mu_py - sigma_py, mu_py + sigma_py, num_particles
        )
        particles[..., 4] = elementwise_linspace(
            mu_tau - sigma_tau, mu_tau + sigma_tau, num_particles
        )
        particles[..., 5] = elementwise_linspace(
            mu_p - sigma_p, mu_p + sigma_p, num_particles
        )

        return cls(
            particles=particles,
            energy=energy,
            particle_charges=particle_charges,
            species=species,
            device=device,
            dtype=dtype,
        )

    @classmethod
    def from_ocelot(
        cls, parray, device: torch.device = None, dtype: torch.dtype = None
    ) -> "ParticleBeam":
        """Convert an Ocelot ParticleArray `parray` to a Cheetah Beam."""
        num_particles = parray.rparticles.shape[1]
        particles = torch.ones((num_particles, 7), device=device, dtype=dtype)
        particles[:, :6] = torch.as_tensor(
            parray.rparticles.transpose(), device=device, dtype=dtype
        )
        particle_charges = torch.as_tensor(parray.q_array)

        return cls(
            particles=particles,
            energy=1e9 * torch.as_tensor(parray.E),
            particle_charges=particle_charges,
            species=Species("electron"),
            device=device or torch.get_default_device(),
            dtype=dtype or torch.get_default_dtype(),
        )

    @classmethod
    def from_astra(
        cls, path: str, device: torch.device = None, dtype: torch.dtype = None
    ) -> "ParticleBeam":
        """Load an Astra particle distribution as a Cheetah Beam."""
        from cheetah.converters.astra import from_astrabeam

        particles, energy, particle_charges = from_astrabeam(path)

        particles_7d = torch.ones((particles.shape[0], 7), device=device, dtype=dtype)
        particles_7d[:, :6] = torch.as_tensor(particles, device=device, dtype=dtype)

        return cls(
            particles=particles_7d,
            energy=torch.as_tensor(energy),
            particle_charges=torch.as_tensor(particle_charges),
            species=Species("electron"),
            device=device or torch.get_default_device(),
            dtype=dtype or torch.get_default_dtype(),
        )

    @classmethod
    def from_openpmd_file(
        cls,
        path: str,
        energy: torch.Tensor,
        device: torch.device | None = None,
        dtype: torch.dtype | None = None,
    ) -> "ParticleBeam":
        """Load an openPMD particle group HDF5 file as a Cheetah `ParticleBeam`."""
        try:
            import pmd_beamphysics as openpmd
        except ImportError:
            raise ImportError(
                """To use the openPMD beam import, openPMD-beamphysics must be
                installed."""
            )

        particle_group = openpmd.ParticleGroup(path)
        return cls.from_openpmd_particlegroup(
            particle_group, energy, device=device, dtype=dtype
        )

    @classmethod
    def from_openpmd_particlegroup(
        cls,
        particle_group: "openpmd.ParticleGroup",  # noqa: F821
        energy: torch.Tensor,
        device: torch.device | None = None,
        dtype: torch.dtype | None = None,
    ) -> "ParticleBeam":
        """
        Create a Cheetah `ParticleBeam` from an openPMD `ParticleGroup` object.

        :param particle_group: openPMD `ParticleGroup` object.
        :param energy: Reference energy of the beam in eV.
        :param device: Device to move the beam's particle array to. If set to `"auto"` a
            CUDA GPU is selected if available. The CPU is used otherwise.
        :param dtype: Data type of the generated particles.
        """
        species = Species(particle_group.species)
        p0c = torch.sqrt(energy**2 - species.mass_eV**2)

        x = torch.from_numpy(particle_group.x)
        y = torch.from_numpy(particle_group.y)
        px = torch.from_numpy(particle_group.px) / p0c
        py = torch.from_numpy(particle_group.py) / p0c
        tau = torch.from_numpy(particle_group.t) * speed_of_light
        delta = (torch.from_numpy(particle_group.energy) - energy) / p0c

        particles = torch.stack([x, px, y, py, tau, delta, torch.ones_like(x)], dim=-1)
        particle_charges = torch.from_numpy(particle_group.weight)
        survival_probabilities = torch.from_numpy(particle_group.status)

        return cls(
            particles=particles,
            energy=energy,
            particle_charges=particle_charges,
            survival_probabilities=survival_probabilities,
            species=species,
            device=device,
            dtype=dtype,
        )

    def save_as_openpmd_h5(self, path: str) -> None:
        """
        Save the `ParticleBeam` as an openPMD particle group HDF5 file.

        :param path: Path to the file where the beam should be saved.
        """
        particle_group = self.to_openpmd_particlegroup()
        particle_group.write(path)

    def to_openpmd_particlegroup(self) -> "openpmd.ParticleGroup":  # noqa: F821
        """
        Convert the `ParticleBeam` to an openPMD `ParticleGroup` object.

        NOTE: openPMD uses boolean particle status flags, i.e. alive or dead. Cheetah's
            survival probabilities are converted to status flags by thresholding at 0.5.

        NOTE: At the moment this method only supports non-batched particles
            distributions.

        :return: openPMD `ParticleGroup` object with the `ParticleBeam`'s particles.
        """
        try:
            import pmd_beamphysics as openpmd
        except ImportError:
            raise ImportError(
                """To use the openPMD beam export, openPMD-beamphysics must be
                installed."""
            )

        # For now only support non-batched particles
        if len(self.particles.shape) != 2:
            raise ValueError("Only non-batched particles are supported.")

        px = self.px * self.p0c
        py = self.py * self.p0c
        p_total = torch.sqrt(self.energies**2 - self.species.mass_eV**2)
        pz = torch.sqrt(p_total**2 - px**2 - py**2)
        t = self.tau / speed_of_light
        # TODO: To be discussed
        status = self.survival_probabilities > 0.5

        data = {
            "x": self.x.numpy(),
            "y": self.y.numpy(),
            "z": self.tau.numpy(),
            "px": px.numpy(),
            "py": py.numpy(),
            "pz": pz.numpy(),
            "t": t.numpy(),
            "weight": self.particle_charges.numpy(),
            "status": status.numpy(),
            "species": self.species.name,
        }
        particle_group = openpmd.ParticleGroup(data=data)

        return particle_group

    def transformed_to(
        self,
        mu_x: torch.Tensor | None = None,
        mu_px: torch.Tensor | None = None,
        mu_y: torch.Tensor | None = None,
        mu_py: torch.Tensor | None = None,
        mu_tau: torch.Tensor | None = None,
        mu_p: torch.Tensor | None = None,
        sigma_x: torch.Tensor | None = None,
        sigma_px: torch.Tensor | None = None,
        sigma_y: torch.Tensor | None = None,
        sigma_py: torch.Tensor | None = None,
        sigma_tau: torch.Tensor | None = None,
        sigma_p: torch.Tensor | None = None,
        energy: torch.Tensor | None = None,
        total_charge: torch.Tensor | None = None,
        species: Species | None = None,
        device: torch.device | None = None,
        dtype: torch.dtype | None = None,
    ) -> "ParticleBeam":
        """
        Create version of this beam that is transformed to new beam parameters.

        :param mu_x: Center of the particle distribution on x in meters.
        :param mu_px: Center of the particle distribution on px, dimensionless.
        :param mu_y: Center of the particle distribution on y in meters.
        :param mu_py: Center of the particle distribution on py , dimensionless.
        :param mu_tau: Center of the particle distribution on tau (longitudinal) in
            meters.
        :param mu_p: Center of the particle distribution on p, dimensionless.
        :param sigma_x: Sigma of the particle distribution in x direction in meters.
        :param sigma_px: Sigma of the particle distribution in px direction,
            dimensionless.
        :param sigma_y: Sigma of the particle distribution in y direction in meters.
        :param sigma_py: Sigma of the particle distribution in py direction,
            dimensionless.
        :param sigma_tau: Sigma of the particle distribution in longitudinal direction,
            in meters.
        :param sigma_p: Sigma of the particle distribution in p, dimensionless.
        :param energy: Reference energy of the beam in eV.
        :param total_charge: Total charge of the beam in C.
        :param species: Species of the particles in the beam.
        :param device: Device to move the beam's particle array to. If set to `"auto"` a
            CUDA GPU is selected if available. The CPU is used otherwise.
        :param dtype: Data type of the transformed particles.
        """
        device = device if device is not None else self.mu_x.device
        dtype = dtype if dtype is not None else self.mu_x.dtype

        mu_x = mu_x if mu_x is not None else self.mu_x
        mu_px = mu_px if mu_px is not None else self.mu_px
        mu_y = mu_y if mu_y is not None else self.mu_y
        mu_py = mu_py if mu_py is not None else self.mu_py
        mu_tau = mu_tau if mu_tau is not None else self.mu_tau
        mu_p = mu_p if mu_p is not None else self.mu_p
        sigma_x = sigma_x if sigma_x is not None else self.sigma_x
        sigma_px = sigma_px if sigma_px is not None else self.sigma_px
        sigma_y = sigma_y if sigma_y is not None else self.sigma_y
        sigma_py = sigma_py if sigma_py is not None else self.sigma_py
        sigma_tau = sigma_tau if sigma_tau is not None else self.sigma_tau
        sigma_p = sigma_p if sigma_p is not None else self.sigma_p
        energy = energy if energy is not None else self.energy
        if total_charge is None:
            particle_charges = self.particle_charges
        elif self.total_charge is None:  # Scale to the new charge
            total_charge = total_charge.to(
                device=self.particle_charges.device, dtype=self.particle_charges.dtype
            )
            particle_charges = self.particle_charges * total_charge / self.total_charge
        else:
            particle_charges = (
                torch.ones_like(self.particle_charges, device=device, dtype=dtype)
                * total_charge.unsqueeze(-1)
                / self.particle_charges.shape[-1]
            )
        species = species if species is not None else self.species

        mu_x, mu_px, mu_y, mu_py, mu_tau, mu_p = torch.broadcast_tensors(
            mu_x, mu_px, mu_y, mu_py, mu_tau, mu_p
        )
        new_mu = torch.stack([mu_x, mu_px, mu_y, mu_py, mu_tau, mu_p], dim=-1)
        sigma_x, sigma_px, sigma_y, sigma_py, sigma_tau, sigma_p = (
            torch.broadcast_tensors(
                sigma_x, sigma_px, sigma_y, sigma_py, sigma_tau, sigma_p
            )
        )
        new_sigma = torch.stack(
            [sigma_x, sigma_px, sigma_y, sigma_py, sigma_tau, sigma_p], dim=-1
        )

        old_mu = torch.stack(
            [self.mu_x, self.mu_px, self.mu_y, self.mu_py, self.mu_tau, self.mu_p],
            dim=-1,
        )
        old_sigma = torch.stack(
            [
                self.sigma_x,
                self.sigma_px,
                self.sigma_y,
                self.sigma_py,
                self.sigma_tau,
                self.sigma_p,
            ],
            dim=-1,
        )

        phase_space = self.particles[..., :6]
        phase_space = (
            (phase_space.transpose(-2, -1) - old_mu.unsqueeze(-1))
            / old_sigma.unsqueeze(-1)
            * new_sigma.unsqueeze(-1)
            + new_mu.unsqueeze(-1)
        ).transpose(-2, -1)

        particles = torch.ones(*phase_space.shape[:-1], 7)
        particles[..., :6] = phase_space

        return self.__class__(
            particles=particles,
            energy=energy,
            particle_charges=particle_charges,
            species=species,
            device=device,
            dtype=dtype,
        )

    def as_parameter_beam(self) -> "ParameterBeam":  # noqa: F821
        """
        Convert the the beam to a `ParameterBeam`.

        :return: `ParameterBeam` having the same parameters as this beam.
        """
        from cheetah.particles.parameter_beam import ParameterBeam  # No circular import

        return ParameterBeam(
            mu=self.particles.mean(dim=-2),
            cov=torch.cov(self.particles.transpose(-2, -1)),
            energy=self.energy,
            total_charge=self.total_charge,
            device=self.particles.device,
            dtype=self.particles.dtype,
        )

    def linspaced(self, num_particles: int) -> "ParticleBeam":
        """
        Create a new beam with the same parameters as this beam, but with
        `num_particles` particles evenly distributed in the beam.

        :param num_particles: Number of particles to create.
        :return: New beam with `num_particles` particles.
        """
        return self.make_linspaced(
            num_particles=num_particles,
            mu_x=self.mu_x,
            mu_px=self.mu_px,
            mu_y=self.mu_y,
            mu_py=self.mu_py,
            mu_tau=self.mu_tau,
            mu_p=self.mu_p,
            sigma_x=self.sigma_x,
            sigma_px=self.sigma_px,
            sigma_y=self.sigma_y,
            sigma_py=self.sigma_py,
            sigma_tau=self.sigma_tau,
            sigma_p=self.sigma_p,
            energy=self.energy,
            total_charge=self.total_charge,
            species=self.species,
            device=self.particles.device,
            dtype=self.particles.dtype,
        )

    @classmethod
    def from_xyz_pxpypz(
        cls,
        xp_coordinates: torch.Tensor,
        energy: torch.Tensor,
        particle_charges: torch.Tensor | None = None,
        survival_probabilities: torch.Tensor | None = None,
        species: Species | None = None,
        device: torch.device | None = None,
        dtype=torch.float32,
    ) -> torch.Tensor:
        """
        Create a beam from a tensor of position and momentum coordinates in SI units.
        This tensor should have shape (..., n_particles, 7), where the last dimension
        is the moment vector $(x, p_x, y, p_y, z, p_z, 1)$.
        """
        beam = cls(
            particles=xp_coordinates.clone(),
            energy=energy,
            particle_charges=particle_charges,
            survival_probabilities=survival_probabilities,
            species=species,
            device=device,
            dtype=dtype,
        )

        p0 = (
            beam.relativistic_gamma
            * beam.relativistic_beta
            * beam.species.mass_kg
            * speed_of_light
        )
        p = torch.sqrt(
            xp_coordinates[..., 1] ** 2
            + xp_coordinates[..., 3] ** 2
            + xp_coordinates[..., 5] ** 2
        )
        gamma = torch.sqrt(1 + (p / (beam.species.mass_kg * speed_of_light)) ** 2)

        beam.particles[..., 1] = xp_coordinates[..., 1] / p0.unsqueeze(-1)
        beam.particles[..., 3] = xp_coordinates[..., 3] / p0.unsqueeze(-1)
        beam.particles[..., 4] = -xp_coordinates[
            ..., 4
        ] / beam.relativistic_beta.unsqueeze(-1)
        beam.particles[..., 5] = (gamma - beam.relativistic_gamma.unsqueeze(-1)) / (
            (beam.relativistic_beta * beam.relativistic_gamma).unsqueeze(-1)
        )

        return beam

    def to_xyz_pxpypz(self) -> torch.Tensor:
        """
        Extracts the position and momentum coordinates in SI units, from the
        beam's `particles`, and returns it as a tensor with shape (..., n_particles, 7).
        For each particle, the obtained vector is $(x, p_x, y, p_y, z, p_z, 1)$.
        """
        p0 = (
            self.relativistic_gamma
            * self.relativistic_beta
            * self.species.mass_kg
            * speed_of_light
        )  # Reference momentum in (kg m/s)
        gamma = self.relativistic_gamma.unsqueeze(-1) * (
            torch.ones(self.particles.shape[:-1])
            + self.particles[..., 5] * self.relativistic_beta.unsqueeze(-1)
        )
        beta = torch.sqrt(1 - 1 / gamma**2)
        momentum = gamma * self.species.mass_kg * beta * speed_of_light

        px = self.particles[..., 1] * p0.unsqueeze(-1)
        py = self.particles[..., 3] * p0.unsqueeze(-1)
        zs = self.particles[..., 4] * -self.relativistic_beta.unsqueeze(-1)
        p = torch.sqrt(momentum**2 - px**2 - py**2)

        xp_coords = self.particles.clone()
        xp_coords[..., 1] = px
        xp_coords[..., 3] = py
        xp_coords[..., 4] = zs
        xp_coords[..., 5] = p

        return xp_coords

    def plot_1d_distribution(
        self,
        dimension: Literal["x", "px", "y", "py", "tau", "p"],
        bins: int = 100,
        bin_range: tuple[float] | None = None,
        smoothing: float = 0.0,
        plot_kws: dict | None = None,
        ax: plt.Axes | None = None,
    ) -> plt.Axes:
        """
        Plot a 1D histogram of the given dimension of the particle distribution.

        :param dimension: Name of the dimension to plot. Should be one of
            `('x', 'px', 'y', 'py', 'tau', 'p')`.
        :param bins: Number of bins to use for the histogram.
        :param bin_range: Range of the bins to use for the histogram.
        :param smoothing: Standard deviation of the Gaussian kernel used to smooth the
            histogram.
        :param plot_kws: Additional keyword arguments to be passed to `plot` function of
            matplotlib used to plot the histogram data.
        :param ax: Matplotlib axes object to use for plotting.
        :return: Matplotlib axes object with the plot.
        """
        if ax is None:
            _, ax = plt.subplots()

        x_array = getattr(self, dimension).cpu().detach().numpy()
        histogram, edges = np.histogram(x_array, bins=bins, range=bin_range)
        centers = (edges[:-1] + edges[1:]) / 2

        if smoothing:
            histogram = gaussian_filter(histogram, smoothing)

        ax.plot(
            centers,
            histogram / histogram.max(),
            **{"color": "black"} | (plot_kws or {}),
        )
        ax.set_xlabel(f"{self.PRETTY_DIMENSION_LABELS[dimension]}")

        # Handle units
        if dimension in ("x", "y", "tau"):
            base_unit = "m"

        if dimension in ("x", "y", "tau"):
            format_axis_with_prefixed_unit(ax.xaxis, base_unit, centers)

        return ax

    def plot_2d_distribution(
        self,
        x_dimension: Literal["x", "px", "y", "py", "tau", "p"],
        y_dimension: Literal["x", "px", "y", "py", "tau", "p"],
        style: Literal["histogram", "contour"] = "histogram",
        bins: int = 100,
        bin_ranges: tuple[tuple[float]] | None = None,
        histogram_smoothing: float = 0.0,
        contour_smoothing: float = 3.0,
        pcolormesh_kws: dict | None = None,
        contour_kws: dict | None = None,
        ax: plt.Axes | None = None,
    ) -> plt.Axes:
        """
        Plot a 2D histogram of the given dimensions of the particle distribution.

        :param x_dimension: Name of the x dimension to plot. Should be one of
            `('x', 'px', 'y', 'py', 'tau', 'p')`.
        :param y_dimension: Name of the y dimension to plot. Should be one of
            `('x', 'px', 'y', 'py', 'tau', 'p')`.
        :param style: Style of the plot. Should be one of `('histogram', 'contour')`.
        :param bins: Number of bins to use for the histogram in both dimensions.
        :param bin_ranges: Ranges of the bins to use for the histogram in each
            dimension.
        :param smoothing: Standard deviation of the Gaussian kernel used to smooth the
            histogram.
        :param pcolormesh_kws: Additional keyword arguments to be passed to `pcolormesh`
            function of matplotlib used to plot the histogram data.
        :param contour_kws: Additional keyword arguments to be passed to `contour`
            function of matplotlib used to plot the histogram data.
        :param ax: Matplotlib axes object to use for plotting.
        :return: Matplotlib axes object with the plot.
        """
        if ax is None:
            _, ax = plt.subplots()

        histogram, x_edges, y_edges = np.histogram2d(
            getattr(self, x_dimension).cpu().detach().numpy(),
            getattr(self, y_dimension).cpu().detach().numpy(),
            bins=bins,
            range=bin_ranges,
        )
        x_centers = (x_edges[:-1] + x_edges[1:]) / 2
        y_centers = (y_edges[:-1] + y_edges[1:]) / 2

        # Post-process and plot
        smoothed_histogram = gaussian_filter(histogram, histogram_smoothing)
        clipped_histogram = np.where(smoothed_histogram > 1, smoothed_histogram, np.nan)
        if style == "histogram":
            ax.pcolormesh(
                x_edges,
                y_edges,
                clipped_histogram.T / smoothed_histogram.max(),
                **{"cmap": "rainbow"} | (pcolormesh_kws or {}),
            )
        elif style == "contour":
            contour_histogram = gaussian_filter(histogram, contour_smoothing)

            ax.contour(
                x_centers,
                y_centers,
                contour_histogram.T / contour_histogram.max(),
                **{"levels": 3} | (contour_kws or {}),
            )

        ax.set_xlabel(f"{self.PRETTY_DIMENSION_LABELS[x_dimension]}")
        ax.set_ylabel(f"{self.PRETTY_DIMENSION_LABELS[y_dimension]}")

        # Handle units
        if x_dimension in ("x", "y", "tau"):
            x_base_unit = "m"

        if y_dimension in ("x", "y", "tau"):
            y_base_unit = "m"

        if x_dimension in ("x", "y", "tau"):
            format_axis_with_prefixed_unit(ax.xaxis, x_base_unit, x_centers)

        if y_dimension in ("x", "y", "tau"):
            format_axis_with_prefixed_unit(ax.yaxis, y_base_unit, y_centers)

        return ax

    def plot_distribution(
        self,
        dimensions: tuple[str, ...] = ("x", "px", "y", "py", "tau", "p"),
        bins: int = 100,
<<<<<<< HEAD
        bin_ranges: Literal["same"] | tuple[float] | list[tuple[float]] | None = None,
        plot_1d_kws: dict | None = None,
        plot_2d_kws: dict | None = None,
    ) -> plt.Figure:
=======
        bin_ranges: Optional[
            Union[Literal["same"], Tuple[float], List[Tuple[float]]]
        ] = None,
        plot_1d_kws: Optional[dict] = None,
        plot_2d_kws: Optional[dict] = None,
        axs: Optional[List[plt.Axes]] = None,
    ) -> Tuple[plt.Figure, np.ndarray]:
>>>>>>> 86768391
        """
        Plot of coordinates projected into 2D planes.

        :param dimensions: Tuple of dimensions to plot. Should be a subset of
            `('x', 'px', 'y', 'py', 'tau', 'p')`.
        :param contour: If `True`, overlay contour lines on the 2D histogram plots.
        :param bins: Number of bins to use for the histograms.
        :param bin_ranges: Ranges of the bins to use for the histograms. If set to
            `"unit_same"`, the same range is used for all dimensions that share the same
            unit. If set to `None`, ranges are determined automatically.
        :param smoothing: Standard deviation of the Gaussian kernel used to smooth the
            histograms.
        :param plot_1d_kws: Additional keyword arguments to be passed to
            `ParticleBeam.plot_1d_distribution` for plotting 1D histograms.
        :param plot_2d_kws: Additional keyword arguments to be passed to
            `ParticleBeam.plot_2d_distribution` for plotting 2D histograms.
        :param axs: List of Matplotlib axes objects to use for plotting. If set to
            `None`, a new figure is created. Must have the shape `(len(dimensions),
            len(dimensions))`.
        :return: Matplotlib figure and axes objects with the plot.
        """
        if axs is None:
            fig, axs = plt.subplots(
                len(dimensions),
                len(dimensions),
                figsize=(2 * len(dimensions), 2 * len(dimensions)),
            )
        else:
            fig = axs[0, 0].figure
            assert axs.shape == (len(dimensions), len(dimensions)), (
                "If `axs` is provided, it must have the shape "
                f"`({len(dimensions)}, {len(dimensions)})`."
            )

        # Determine bin ranges for all plots in the grid at once
        full_tensor = (
            torch.stack([getattr(self, dimension) for dimension in dimensions], dim=-2)
            .cpu()
            .detach()
            .numpy()
        )
        if bin_ranges is None:
            bin_ranges = [
                (
                    full_tensor[i, :].min()
                    - (full_tensor[i, :].max() - full_tensor[i, :].min()) / 10,
                    full_tensor[i, :].max()
                    + (full_tensor[i, :].max() - full_tensor[i, :].min()) / 10,
                )
                for i in range(full_tensor.shape[-2])
            ]
        if bin_ranges == "unit_same":
            spacial_idxs = [
                i
                for i, dimension in enumerate(dimensions)
                if dimension in ["x", "y", "tau"]
            ]
            spacial_bin_range = (
                full_tensor[spacial_idxs, :].min()
                - (
                    full_tensor[spacial_idxs, :].max()
                    - full_tensor[spacial_idxs, :].min()
                )
                / 10,
                full_tensor[spacial_idxs, :].max()
                + (
                    full_tensor[spacial_idxs, :].max()
                    - full_tensor[spacial_idxs, :].min()
                )
                / 10,
            )
            unitless_idxs = [
                i
                for i, dimension in enumerate(dimensions)
                if dimension in ["px", "py", "p"]
            ]
            unitless_bin_range = (
                full_tensor[unitless_idxs, :].min()
                - (
                    full_tensor[unitless_idxs, :].max()
                    - full_tensor[unitless_idxs, :].min()
                )
                / 10,
                full_tensor[unitless_idxs, :].max()
                + (
                    full_tensor[unitless_idxs, :].max()
                    - full_tensor[unitless_idxs, :].min()
                )
                / 10,
            )
            bin_range_dict = {
                "x": spacial_bin_range,
                "px": unitless_bin_range,
                "y": spacial_bin_range,
                "py": unitless_bin_range,
                "tau": spacial_bin_range,
                "p": unitless_bin_range,
            }
            bin_ranges = [bin_range_dict[dimension] for dimension in dimensions]
        if np.asarray(bin_ranges).shape == (2,):
            bin_ranges = [bin_ranges] * len(dimensions)
        assert len(bin_ranges) == len(dimensions) and all(
            len(e) == 2 for e in bin_ranges
        )

        # Plot diagonal 1D histograms on the diagonal
        diagonal_axs = [axs[i, i] for i, _ in enumerate(dimensions)]
        for dimension, bin_range, ax in zip(dimensions, bin_ranges, diagonal_axs):
            self.plot_1d_distribution(
                dimension=dimension,
                bins=bins,
                bin_range=bin_range,
                ax=ax,
                **(plot_1d_kws or {}),
            )

        # Plot 2D histograms on the off-diagonal
        for i, j in itertools.combinations(range(len(dimensions)), 2):
            self.plot_2d_distribution(
                x_dimension=dimensions[i],
                y_dimension=dimensions[j],
                bins=bins,
                bin_ranges=(bin_ranges[i], bin_ranges[j]),
                ax=axs[j, i],
                **(plot_2d_kws or {}),
            )

        # Hide unused axes
        for i, j in itertools.combinations(range(len(dimensions)), 2):
            axs[i, j].set_visible(False)

        # Clean up labels
        for ax_column in axs.T:
            for ax in ax_column[0:-1]:
                ax.sharex(ax_column[0])
                ax.xaxis.set_tick_params(labelbottom=False)
                ax.set_xlabel(None)
        for i, ax_row in enumerate(axs):
            for ax in ax_row[1:i]:
                ax.sharey(ax_row[0])
                ax.yaxis.set_tick_params(labelleft=False)
                ax.set_ylabel(None)
        for i, _ in enumerate(dimensions):
            axs[i, i].sharey(axs[0, 0])
            axs[i, i].set_yticks([])
            axs[i, i].set_ylabel(None)

        return fig, axs

    def plot_point_cloud(
        self, scatter_kws: dict | None = None, ax: plt.Axes | None = None
    ) -> plt.Axes:
        """
        Plot a 3D point cloud of the spatial coordinates of the particles.

        :param scatter_kws: Additional keyword arguments to be passed to the `scatter`
            plotting function of matplotlib.
        :param ax: Matplotlib axes object to use for plotting.
        :return: Matplotlib axes object with the plot.
        """
        if ax is None:
            fig = plt.figure()
            ax = fig.add_subplot(projection="3d")

        x = self.x.cpu().detach().numpy()
        tau = self.tau.cpu().detach().numpy()
        y = self.y.cpu().detach().numpy()

        ax.scatter(x, tau, y, c=self.p.cpu().detach().numpy(), **(scatter_kws or {}))
        ax.set_xlabel(f"{self.PRETTY_DIMENSION_LABELS['x']}")
        ax.set_ylabel(f"{self.PRETTY_DIMENSION_LABELS['tau']}")
        ax.set_zlabel(f"{self.PRETTY_DIMENSION_LABELS['y']}")

        # Handle units
        format_axis_with_prefixed_unit(ax.xaxis, "m", x)
        format_axis_with_prefixed_unit(ax.yaxis, "m", tau)
        format_axis_with_prefixed_unit(ax.zaxis, "m", y)

        return ax

    def __len__(self) -> int:
        return int(self.num_particles)

    @property
    def total_charge(self) -> torch.Tensor:
        """Total charge of the beam in C, taking into account particle losses."""
        return torch.sum(self.particle_charges * self.survival_probabilities, dim=-1)

    @property
    def num_particles(self) -> int:
        """
        Length of the macroparticle array.

        NOTE: This does not account for lost particles.
        """
        return self.particles.shape[-2]

    @property
    def num_particles_survived(self) -> torch.Tensor:
        """Number of macroparticles that have survived."""
        return self.survival_probabilities.sum(dim=-1)

    @property
    def x(self) -> torch.Tensor | None:
        return self.particles[..., 0]

    @x.setter
    def x(self, value: torch.Tensor) -> None:
        self.particles[..., 0] = value

    @property
    def mu_x(self) -> torch.Tensor | None:
        """
        Mean of the :math:`x` coordinates of the particles, weighted by their
        survival probability.
        """
        return torch.sum(
            (self.x * self.survival_probabilities), dim=-1
        ) / self.survival_probabilities.sum(dim=-1)

    @property
    def sigma_x(self) -> torch.Tensor | None:
        """
        Standard deviation of the :math:`x` coordinates of the particles, weighted
        by their survival probability.
        """
        return unbiased_weighted_std(
            self.x, weights=self.survival_probabilities, dim=-1
        )

    @property
    def px(self) -> torch.Tensor | None:
        return self.particles[..., 1]

    @px.setter
    def px(self, value: torch.Tensor) -> None:
        self.particles[..., 1] = value

    @property
    def mu_px(self) -> torch.Tensor | None:
        """
        Mean of the :math:`px` coordinates of the particles, weighted by their
        survival probability.
        """
        return torch.sum(
            (self.px * self.survival_probabilities), dim=-1
        ) / self.survival_probabilities.sum(dim=-1)

    @property
    def sigma_px(self) -> torch.Tensor | None:
        """
        Standard deviation of the :math:`px` coordinates of the particles, weighted
        by their survival probability.
        """
        return unbiased_weighted_std(
            self.px, weights=self.survival_probabilities, dim=-1
        )

    @property
    def y(self) -> torch.Tensor | None:
        return self.particles[..., 2]

    @y.setter
    def y(self, value: torch.Tensor) -> None:
        self.particles[..., 2] = value

    @property
    def mu_y(self) -> float | None:
        return torch.sum(
            (self.y * self.survival_probabilities), dim=-1
        ) / self.survival_probabilities.sum(dim=-1)

    @property
    def sigma_y(self) -> torch.Tensor | None:
        return unbiased_weighted_std(
            self.y, weights=self.survival_probabilities, dim=-1
        )

    @property
    def py(self) -> torch.Tensor | None:
        return self.particles[..., 3]

    @py.setter
    def py(self, value: torch.Tensor) -> None:
        self.particles[..., 3] = value

    @property
    def mu_py(self) -> torch.Tensor | None:
        return torch.sum(
            (self.py * self.survival_probabilities), dim=-1
        ) / self.survival_probabilities.sum(dim=-1)

    @property
    def sigma_py(self) -> torch.Tensor | None:
        return unbiased_weighted_std(
            self.py, weights=self.survival_probabilities, dim=-1
        )

    @property
    def tau(self) -> torch.Tensor | None:
        return self.particles[..., 4]

    @tau.setter
    def tau(self, value: torch.Tensor) -> None:
        self.particles[..., 4] = value

    @property
    def mu_tau(self) -> torch.Tensor | None:
        return torch.sum(
            (self.tau * self.survival_probabilities), dim=-1
        ) / self.survival_probabilities.sum(dim=-1)

    @property
    def sigma_tau(self) -> torch.Tensor | None:
        return unbiased_weighted_std(
            self.tau, weights=self.survival_probabilities, dim=-1
        )

    @property
    def p(self) -> torch.Tensor | None:
        return self.particles[..., 5]

    @p.setter
    def p(self, value: torch.Tensor) -> None:
        self.particles[..., 5] = value

    @property
    def mu_p(self) -> torch.Tensor | None:
        return torch.sum(
            (self.p * self.survival_probabilities), dim=-1
        ) / self.survival_probabilities.sum(dim=-1)

    @property
    def sigma_p(self) -> torch.Tensor | None:
        return unbiased_weighted_std(
            self.p, weights=self.survival_probabilities, dim=-1
        )

    @property
    def cov_xpx(self) -> torch.Tensor:
        r"""
        Returns the covariance between x and px. :math:`\sigma_{x, px}^2`.
        It is weighted by the survival probability of the particles.
        """
        return unbiased_weighted_covariance(
            self.x, self.px, weights=self.survival_probabilities, dim=-1
        )

    @property
    def cov_ypy(self) -> torch.Tensor:
        r"""
        Returns the covariance between y and py. :math:`\sigma_{y, py}^2`.
        It is weighted by the survival probability of the particles.
        """
        return unbiased_weighted_covariance(
            self.y, self.py, weights=self.survival_probabilities, dim=-1
        )

    @property
    def cov_taup(self) -> torch.Tensor:
        r"""
        Returns the covariance between tau and p. :math:`\sigma_{\tau, p}^2`.
        It is weighted by the survival probability of the particles.
        """
        return unbiased_weighted_covariance(
            self.tau, self.p, weights=self.survival_probabilities, dim=-1
        )

    @property
    def energies(self) -> torch.Tensor:
        """Energies of the individual particles."""
        return self.p * self.p0c + self.energy

    @property
    def momenta(self) -> torch.Tensor:
        """Momenta of the individual particles."""
        return torch.sqrt(self.energies**2 - self.species.mass_eV**2)

    def clone(self) -> "ParticleBeam":
        return ParticleBeam(
            particles=self.particles.clone(),
            energy=self.energy.clone(),
            particle_charges=self.particle_charges.clone(),
            survival_probabilities=self.survival_probabilities.clone(),
        )

    def __getitem__(self, item: int | slice | torch.Tensor) -> "ParticleBeam":
        vector_shape = torch.broadcast_shapes(
            self.particles.shape[:-2],
            self.energy.shape,
            self.particle_charges.shape[:-1],
            self.survival_probabilities.shape[:-1],
        )
        broadcasted_particles = torch.broadcast_to(
            self.particles, (*vector_shape, self.num_particles, 7)
        )
        broadcasted_energy = torch.broadcast_to(self.energy, vector_shape)
        broadcasted_particle_charges = torch.broadcast_to(
            self.particle_charges, (*vector_shape, self.num_particles)
        )
        broadcasted_survival_probabilities = torch.broadcast_to(
            self.survival_probabilities, (*vector_shape, self.num_particles)
        )

        return self.__class__(
            particles=broadcasted_particles[item],
            energy=broadcasted_energy[item],
            particle_charges=broadcasted_particle_charges[item],
            survival_probabilities=broadcasted_survival_probabilities[item],
            device=self.particles.device,
            dtype=self.particles.dtype,
        )

    def __repr__(self) -> str:
        return (
            f"{self.__class__.__name__}(particles={self.particles}, "
            + f"energy={self.energy}, "
            + f"particle_charges={self.particle_charges}, "
            + f"survival_probabilities={self.survival_probabilities}, "
            + f"species={repr(self.species)})"
        )<|MERGE_RESOLUTION|>--- conflicted
+++ resolved
@@ -1197,20 +1197,11 @@
         self,
         dimensions: tuple[str, ...] = ("x", "px", "y", "py", "tau", "p"),
         bins: int = 100,
-<<<<<<< HEAD
         bin_ranges: Literal["same"] | tuple[float] | list[tuple[float]] | None = None,
         plot_1d_kws: dict | None = None,
         plot_2d_kws: dict | None = None,
-    ) -> plt.Figure:
-=======
-        bin_ranges: Optional[
-            Union[Literal["same"], Tuple[float], List[Tuple[float]]]
-        ] = None,
-        plot_1d_kws: Optional[dict] = None,
-        plot_2d_kws: Optional[dict] = None,
-        axs: Optional[List[plt.Axes]] = None,
-    ) -> Tuple[plt.Figure, np.ndarray]:
->>>>>>> 86768391
+        axs: list[plt.Axes] | None = None,
+    ) -> tuple[plt.Figure, np.ndarray]:
         """
         Plot of coordinates projected into 2D planes.
 
