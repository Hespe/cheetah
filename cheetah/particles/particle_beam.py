import itertools
from typing import Literal

import numpy as np
import torch
from matplotlib import pyplot as plt
from scipy import constants
from scipy.ndimage import gaussian_filter
from torch.distributions import MultivariateNormal

from cheetah.particles.beam import Beam
from cheetah.particles.species import Species
from cheetah.utils import (
    elementwise_linspace,
    format_axis_with_prefixed_unit,
    match_distribution_moments,
    unbiased_weighted_covariance,
    unbiased_weighted_covariance_matrix,
    unbiased_weighted_std,
)


class ParticleBeam(Beam):
    """
    Beam of charged particles, where each particle is simulated.

    :param particles: List of 7-dimensional particle vectors.
    :param energy: Reference energy of the beam in eV.
    :param particle_charges: Charges of the macroparticles in the beam in C.
    :param survival_probabilities: Vector of probabilities that each particle has
        survived (i.e. not been lost), where 1.0 means the particle has survived and
        0.0 means the particle has been lost. Defaults to ones.
    :param s: Position along the beamline of the reference particle in meters.
    :param species: Particle species of the beam. Defaults to electron.
    :param device: Device that the beam creates its tensors on.
    :param dtype: Data type of the tensors created by the beam.
    """

    PRETTY_DIMENSION_LABELS = {
        "x": r"$x$",
        "px": r"$p_x$",
        "y": r"$y$",
        "py": r"$p_y$",
        "tau": r"$\tau$",
        "p": r"$\delta$",
    }
    UNVECTORIZED_NUM_ATTR_DIMS = Beam.UNVECTORIZED_NUM_ATTR_DIMS | {
        "particles": 2,
        "particle_charges": 1,
        "survival_probabilities": 1,
        "x": 1,
        "px": 1,
        "y": 1,
        "py": 1,
        "tau": 1,
        "p": 1,
    }

    def __init__(
        self,
        particles: torch.Tensor,
        energy: torch.Tensor,
        particle_charges: torch.Tensor | None = None,
        survival_probabilities: torch.Tensor | None = None,
        s: torch.Tensor | None = None,
        species: Species | None = None,
        device: torch.device | None = None,
        dtype: torch.dtype | None = None,
    ) -> None:
        factory_kwargs = {"device": device, "dtype": dtype}
        super().__init__()

        assert (
            particles.shape[-2] > 0 and particles.shape[-1] == 7
        ), "Particle vectors must be 7-dimensional."

        self.species = (
            species if species is not None else Species("electron", **factory_kwargs)
        )

        self.register_buffer("particles", particles)
        self.register_buffer("energy", energy)
        self.register_buffer(
            "particle_charges",
            (
                particle_charges
                if particle_charges is not None
                else torch.full(
                    (particles.shape[-2],),
                    self.species.charge_coulomb,
                    **factory_kwargs,
                )
            ),
        )
        self.register_buffer(
            "survival_probabilities",
            (
                survival_probabilities
                if survival_probabilities is not None
                else torch.ones(particles.shape[-2], **factory_kwargs)
            ),
        )
        self.register_buffer(
            "s", (s if s is not None else torch.tensor(0.0, **factory_kwargs))
        )

    @classmethod
    def from_parameters(
        cls,
        num_particles: int = 100_000,
        mu_x: torch.Tensor | None = None,
        mu_px: torch.Tensor | None = None,
        mu_y: torch.Tensor | None = None,
        mu_py: torch.Tensor | None = None,
        mu_tau: torch.Tensor | None = None,
        mu_p: torch.Tensor | None = None,
        sigma_x: torch.Tensor | None = None,
        sigma_px: torch.Tensor | None = None,
        sigma_y: torch.Tensor | None = None,
        sigma_py: torch.Tensor | None = None,
        sigma_tau: torch.Tensor | None = None,
        sigma_p: torch.Tensor | None = None,
        cov_xpx: torch.Tensor | None = None,
        cov_ypy: torch.Tensor | None = None,
        cov_taup: torch.Tensor | None = None,
        cov_xp: torch.Tensor | None = None,
        cov_pxp: torch.Tensor | None = None,
        cov_yp: torch.Tensor | None = None,
        cov_pyp: torch.Tensor | None = None,
        energy: torch.Tensor | None = None,
        total_charge: torch.Tensor | None = None,
        s: torch.Tensor | None = None,
        species: Species | None = None,
        device: torch.device | None = None,
        dtype: torch.dtype | None = None,
    ) -> "ParticleBeam":
        """
        Generate Cheetah Beam of random particles.

        :param num_particles: Number of particles to generate.
        :param mu_x: Center of the particle distribution on x in meters.
        :param mu_px: Center of the particle distribution on px, dimensionless.
        :param mu_y: Center of the particle distribution on y in meters.
        :param mu_py: Center of the particle distribution on py , dimensionless.
        :param mu_tau: Center of the particle distribution on tau (longitudinal) in
            meters.
        :param mu_p: Center of the particle distribution on p, dimensionless.
        :param sigma_x: Sigma of the particle distribution in x direction in meters.
        :param sigma_px: Sigma of the particle distribution in px direction,
            dimensionless.
        :param sigma_y: Sigma of the particle distribution in y direction in meters.
        :param sigma_py: Sigma of the particle distribution in py direction,
            dimensionless.
        :param sigma_tau: Sigma of the particle distribution in longitudinal direction,
            in meters.
        :param sigma_p: Sigma of the particle distribution in longitudinal momentum,
            dimensionless.
        :param cov_xpx: Correlation between x and px.
        :param cov_ypy: Correlation between y and py.
        :param cov_taup: Correlation between s and p.
        :param cov_xp: Correlation between x and p.
        :param cov_pxp: Correlation between px and p.
        :param cov_yp: Correlation between y and p.
        :param cov_pyp: Correlation between py and p.
        :param energy: Energy of the beam in eV.
        :param total_charge: Total charge of the beam in C.
        :param s: Position along the beamline of the reference particle in meters.
        :param species: Particle species of the beam. Defaults to electron.
        :param device: Device that the beam creates its tensors on.
        :param dtype: Data type of the tensors created by the beam.
        :return: ParticleBeam with random particles.
        """
        factory_kwargs = {"device": device, "dtype": dtype}

        # Set default values without function call in function signature
        mu_x = mu_x if mu_x is not None else torch.tensor(0.0, **factory_kwargs)
        mu_px = mu_px if mu_px is not None else torch.tensor(0.0, **factory_kwargs)
        mu_y = mu_y if mu_y is not None else torch.tensor(0.0, **factory_kwargs)
        mu_py = mu_py if mu_py is not None else torch.tensor(0.0, **factory_kwargs)
        mu_tau = mu_tau if mu_tau is not None else torch.tensor(0.0, **factory_kwargs)
        mu_p = mu_p if mu_p is not None else torch.tensor(0.0, **factory_kwargs)
        sigma_x = (
            sigma_x if sigma_x is not None else torch.tensor(175e-6, **factory_kwargs)
        )
        sigma_px = (
            sigma_px if sigma_px is not None else torch.tensor(4e-6, **factory_kwargs)
        )
        sigma_y = (
            sigma_y if sigma_y is not None else torch.tensor(175e-6, **factory_kwargs)
        )
        sigma_py = (
            sigma_py if sigma_py is not None else torch.tensor(4e-6, **factory_kwargs)
        )
        sigma_tau = (
            sigma_tau if sigma_tau is not None else torch.tensor(8e-6, **factory_kwargs)
        )
        sigma_p = (
            sigma_p if sigma_p is not None else torch.tensor(2e-3, **factory_kwargs)
        )
        cov_xpx = (
            cov_xpx if cov_xpx is not None else torch.tensor(0.0, **factory_kwargs)
        )
        cov_ypy = (
            cov_ypy if cov_ypy is not None else torch.tensor(0.0, **factory_kwargs)
        )
        cov_taup = (
            cov_taup if cov_taup is not None else torch.tensor(0.0, **factory_kwargs)
        )
        cov_xp = cov_xp if cov_xp is not None else torch.tensor(0.0, **factory_kwargs)
        cov_pxp = (
            cov_pxp if cov_pxp is not None else torch.tensor(0.0, **factory_kwargs)
        )
        cov_yp = cov_yp if cov_yp is not None else torch.tensor(0.0, **factory_kwargs)
        cov_pyp = (
            cov_pyp if cov_pyp is not None else torch.tensor(0.0, **factory_kwargs)
        )

        mu_x, mu_px, mu_y, mu_py, mu_tau, mu_p = torch.broadcast_tensors(
            mu_x, mu_px, mu_y, mu_py, mu_tau, mu_p
        )
        mean = torch.stack([mu_x, mu_px, mu_y, mu_py, mu_tau, mu_p], dim=-1)

        (
            sigma_x,
            sigma_px,
            cov_xpx,
            sigma_y,
            sigma_py,
            cov_ypy,
            sigma_tau,
            sigma_p,
            cov_taup,
            cov_xp,
            cov_pxp,
            cov_yp,
            cov_pyp,
        ) = torch.broadcast_tensors(
            sigma_x,
            sigma_px,
            cov_xpx,
            sigma_y,
            sigma_py,
            cov_ypy,
            sigma_tau,
            sigma_p,
            cov_taup,
            cov_xp,
            cov_pxp,
            cov_yp,
            cov_pyp,
        )
        cov = torch.zeros(*sigma_x.shape, 6, 6, **factory_kwargs)
        cov[..., 0, 0] = sigma_x.square()
        cov[..., 0, 1] = cov_xpx
        cov[..., 1, 0] = cov_xpx
        cov[..., 1, 1] = sigma_px.square()
        cov[..., 2, 2] = sigma_y.square()
        cov[..., 2, 3] = cov_ypy
        cov[..., 3, 2] = cov_ypy
        cov[..., 3, 3] = sigma_py.square()
        cov[..., 4, 4] = sigma_tau.square()
        cov[..., 4, 5] = cov_taup
        cov[..., 5, 4] = cov_taup
        cov[..., 5, 5] = sigma_p.square()
        cov[..., 0, 5] = cov_xp
        cov[..., 5, 0] = cov_xp
        cov[..., 1, 5] = cov_pxp
        cov[..., 5, 1] = cov_pxp
        cov[..., 2, 5] = cov_yp
        cov[..., 5, 2] = cov_yp
        cov[..., 3, 5] = cov_pyp
        cov[..., 5, 3] = cov_pyp

        return cls.from_distribution(
            mu=mean,
            cov=cov,
            num_particles=num_particles,
            energy=energy,
            total_charge=total_charge,
            s=s,
            species=species,
            device=device,
            dtype=dtype,
        )

    @classmethod
    def from_distribution(
        cls,
        mu: torch.Tensor,
        cov: torch.Tensor,
        num_particles: int = 100_000,
        energy: torch.Tensor | None = None,
        total_charge: torch.Tensor | None = None,
        s: torch.Tensor | None = None,
        species: Species | None = None,
        device: torch.device | None = None,
        dtype: torch.dtype | None = None,
    ) -> "ParticleBeam":
        """
        Generate Cheetah Beam of random particles from a multivariate normal
        distribution.

        :param num_particles: Number of particles to generate.
        :param mu: Mean of the multivariate normal distribution.
        :param cov: Covariance matrix of the multivariate normal distribution.
        :param energy: Energy of the beam in eV.
        :param total_charge: Total charge of the beam in C.
        :param s: Position along the beamline of the reference particle in meters.
        :param species: Particle species of the beam. Defaults to electron.
        :param device: Device that the beam creates its tensors on.
        :param dtype: Data type of the tensors created by the beam.
        :return: ParticleBeam with random particles.
        """
        factory_kwargs = {"device": device, "dtype": dtype}

        species = (
            species.to(**factory_kwargs)
            if species is not None
            else Species("electron", **factory_kwargs)
        )

        # Set default values without function call in function signature
        energy = energy if energy is not None else torch.tensor(1e8, **factory_kwargs)
        total_charge = (
            total_charge
            if total_charge is not None
            else species.charge_coulomb * num_particles
        )
        particle_charges = (
            torch.ones((*total_charge.shape, num_particles), **factory_kwargs)
            * total_charge.unsqueeze(-1)
            / num_particles
        )

        # Sample from standard normal distribution with zero mean unit variance
        particles_standard = MultivariateNormal(
            torch.zeros(6, **factory_kwargs), torch.eye(6, **factory_kwargs)
        ).rsample((num_particles,))

        # Transform to the desired distribution
        particles_matched_6d = match_distribution_moments(particles_standard, mu, cov)

        # Stack one to the 7-th dimension
        particles_matched_7d = torch.cat(
            [
                particles_matched_6d,
                torch.ones_like(particles_matched_6d[..., 0]).unsqueeze(-1),
            ],
            dim=-1,
        )

        return cls(
            particles_matched_7d,
            energy,
            particle_charges=particle_charges,
            s=s,
            species=species,
            device=device,
            dtype=dtype,
        )

    @classmethod
    def from_twiss(
        cls,
        num_particles: int = 100_000,
        beta_x: torch.Tensor | None = None,
        alpha_x: torch.Tensor | None = None,
        emittance_x: torch.Tensor | None = None,
        beta_y: torch.Tensor | None = None,
        alpha_y: torch.Tensor | None = None,
        emittance_y: torch.Tensor | None = None,
        dispersion_x: torch.Tensor | None = None,
        dispersion_px: torch.Tensor | None = None,
        dispersion_y: torch.Tensor | None = None,
        dispersion_py: torch.Tensor | None = None,
        energy: torch.Tensor | None = None,
        sigma_tau: torch.Tensor | None = None,
        sigma_p: torch.Tensor | None = None,
        cov_taup: torch.Tensor | None = None,
        total_charge: torch.Tensor | None = None,
        s: torch.Tensor | None = None,
        species: Species | None = None,
        device: torch.device | None = None,
        dtype: torch.dtype | None = None,
    ) -> "ParticleBeam":
        factory_kwargs = {"device": device, "dtype": dtype}

        # Set default values without function call in function signature
        beta_x = beta_x if beta_x is not None else torch.tensor(0.0, **factory_kwargs)
        alpha_x = (
            alpha_x if alpha_x is not None else torch.tensor(0.0, **factory_kwargs)
        )
        emittance_x = (
            emittance_x
            if emittance_x is not None
            else torch.tensor(7.1971891e-13, **factory_kwargs)
        )
        beta_y = beta_y if beta_y is not None else torch.tensor(0.0, **factory_kwargs)
        alpha_y = (
            alpha_y if alpha_y is not None else torch.tensor(0.0, **factory_kwargs)
        )
        emittance_y = (
            emittance_y
            if emittance_y is not None
            else torch.tensor(7.1971891e-13, **factory_kwargs)
        )
        dispersion_x = (
            dispersion_x
            if dispersion_x is not None
            else torch.tensor(0.0, **factory_kwargs)
        )
        dispersion_px = (
            dispersion_px
            if dispersion_px is not None
            else torch.tensor(0.0, **factory_kwargs)
        )
        dispersion_y = (
            dispersion_y
            if dispersion_y is not None
            else torch.tensor(0.0, **factory_kwargs)
        )
        dispersion_py = (
            dispersion_py
            if dispersion_py is not None
            else torch.tensor(0.0, **factory_kwargs)
        )
        energy = energy if energy is not None else torch.tensor(1e8, **factory_kwargs)
        sigma_tau = (
            sigma_tau if sigma_tau is not None else torch.tensor(1e-6, **factory_kwargs)
        )
        sigma_p = (
            sigma_p if sigma_p is not None else torch.tensor(1e-6, **factory_kwargs)
        )
        cov_taup = (
            cov_taup if cov_taup is not None else torch.tensor(0.0, **factory_kwargs)
        )

<<<<<<< HEAD
        sigma_x = (
            beta_x * emittance_x + dispersion_x.square() * sigma_p.square()
        ).sqrt()
        sigma_px = (
            emittance_x * (1 + alpha_x**2) / beta_x + dispersion_px**2 * sigma_p**2
        ).sqrt()
        sigma_y = (
            beta_y * emittance_y + dispersion_y.square() * sigma_p.square()
        ).sqrt()
        sigma_py = (
            emittance_y * (1 + alpha_y**2) / beta_y + dispersion_py**2 * sigma_p**2
        ).sqrt()
        cov_xpx = -emittance_x * alpha_x + dispersion_x * dispersion_px * sigma_p**2
        cov_ypy = -emittance_y * alpha_y + dispersion_y * dispersion_py * sigma_p**2
=======
        sigma_x = torch.sqrt(
            beta_x * emittance_x + dispersion_x.square() * sigma_p.square()
        )
        sigma_px = torch.sqrt(
            emittance_x * (1 + alpha_x.square()) / beta_x
            + dispersion_px.square() * sigma_p.square()
        )
        sigma_y = torch.sqrt(
            beta_y * emittance_y + dispersion_y.square() * sigma_p.square()
        )
        sigma_py = torch.sqrt(
            emittance_y * (1 + alpha_y.square()) / beta_y
            + dispersion_py.square() * sigma_p.square()
        )
        cov_xpx = (
            -emittance_x * alpha_x + dispersion_x * dispersion_px * sigma_p.square()
        )
        cov_ypy = (
            -emittance_y * alpha_y + dispersion_y * dispersion_py * sigma_p.square()
        )
>>>>>>> 9d996d0b

        cov_xp = dispersion_x * sigma_p.square()
        cov_pxp = dispersion_px * sigma_p.square()
        cov_yp = dispersion_y * sigma_p.square()
        cov_pyp = dispersion_py * sigma_p.square()

        return cls.from_parameters(
            num_particles=num_particles,
            mu_x=torch.tensor(0.0, **factory_kwargs),
            mu_px=torch.tensor(0.0, **factory_kwargs),
            mu_y=torch.tensor(0.0, **factory_kwargs),
            mu_py=torch.tensor(0.0, **factory_kwargs),
            sigma_x=sigma_x,
            sigma_px=sigma_px,
            sigma_y=sigma_y,
            sigma_py=sigma_py,
            sigma_tau=sigma_tau,
            sigma_p=sigma_p,
            energy=energy,
            cov_taup=cov_taup,
            cov_xpx=cov_xpx,
            cov_ypy=cov_ypy,
            cov_xp=cov_xp,
            cov_pxp=cov_pxp,
            cov_yp=cov_yp,
            cov_pyp=cov_pyp,
            total_charge=total_charge,
            s=s,
            species=species,
            device=device,
            dtype=dtype,
        )

    @classmethod
    def uniform_3d_ellipsoid(
        cls,
        num_particles: int = 100_000,
        radius_x: torch.Tensor | None = None,
        radius_y: torch.Tensor | None = None,
        radius_tau: torch.Tensor | None = None,
        sigma_px: torch.Tensor | None = None,
        sigma_py: torch.Tensor | None = None,
        sigma_p: torch.Tensor | None = None,
        energy: torch.Tensor | None = None,
        total_charge: torch.Tensor | None = None,
        s: torch.Tensor | None = None,
        species: Species | None = None,
        device: torch.device | None = None,
        dtype: torch.dtype | None = None,
    ):
        """
        Generate a particle beam with spatially uniformly distributed particles inside
        an ellipsoid, i.e. a waterbag distribution.

        Note that:
         - The generated particles do not have correlation in the momentum directions,
           and by default a cold beam with no divergence is generated.

        :param num_particles: Number of particles to generate.
        :param radius_x: Radius of the ellipsoid in x direction in meters.
        :param radius_y: Radius of the ellipsoid in y direction in meters.
        :param radius_tau: Radius of the ellipsoid in tau (longitudinal) direction
            in meters.
        :param sigma_px: Sigma of the particle distribution in px direction,
            dimensionless, default is 0.
        :param sigma_py: Sigma of the particle distribution in py direction,
            dimensionless, default is 0.
        :param sigma_p: Sigma of the particle distribution in p, dimensionless.
        :param energy: Reference energy of the beam in eV.
        :param total_charge: Total charge of the beam in C.
        :param s: Position along the beamline of the reference particle in meters.
        :param species: Particle species of the beam. Defaults to electron.
        :param device: Device that the beam creates its tensors on.
        :param dtype: Data type of the tensors created by the beam.
        :return: ParticleBeam with uniformly distributed particles inside an ellipsoid.
        """
        factory_kwargs = {"device": device, "dtype": dtype}

        # Set default values without function call in function signature
        # NOTE that this does not need to be done for values that are passed to the
        # Gaussian beam generation.
        radius_x = (
            radius_x if radius_x is not None else torch.tensor(1e-3, **factory_kwargs)
        )
        radius_y = (
            radius_y if radius_y is not None else torch.tensor(1e-3, **factory_kwargs)
        )
        radius_tau = (
            radius_tau
            if radius_tau is not None
            else torch.tensor(1e-3, **factory_kwargs)
        )

        # Generate an uncorrelated Gaussian beam
        beam = cls.from_parameters(
            num_particles=num_particles,
            mu_px=torch.tensor(0.0, **factory_kwargs),
            mu_py=torch.tensor(0.0, **factory_kwargs),
            sigma_x=radius_x,  # Only a placeholder, will be overwritten
            sigma_px=sigma_px,
            sigma_y=radius_y,  # Only a placeholder, will be overwritten
            sigma_py=sigma_py,
            sigma_tau=radius_tau,  # Only a placeholder, will be overwritten
            sigma_p=sigma_p,
            energy=energy,
            total_charge=total_charge,
            s=s,
            species=species,
            device=device,
            dtype=dtype,
        )

        # Extract the vector dimension of the beam
        vector_shape = beam.sigma_x.shape

        # Generate random particles in unit sphere in polar coodinates
        # r: radius, 3rd root for uniform distribution in sphere volume
        # theta: polar angle, arccos for uniform distribution in sphere surface
        # phi: azimuthal angle, uniform between 0 and 2*pi
        r = (torch.rand(*vector_shape, num_particles, **factory_kwargs)).pow(1 / 3)
        theta = (
            2 * torch.rand(*vector_shape, num_particles, **factory_kwargs) - 1
        ).arccos()
        phi = torch.rand(*vector_shape, num_particles, **factory_kwargs) * 2 * torch.pi

        # Convert to Cartesian coordinates
        x = r * theta.sin() * phi.cos()
        y = r * theta.sin() * phi.sin()
        tau = r * theta.cos()

        # Replace the spatial coordinates with the generated ones.
        # This involves distorting the unit sphere into the desired ellipsoid.
        beam.x = x * radius_x.unsqueeze(-1)
        beam.y = y * radius_y.unsqueeze(-1)
        beam.tau = tau * radius_tau.unsqueeze(-1)

        return beam

    @classmethod
    def make_linspaced(
        cls,
        num_particles: int = 10,
        mu_x: torch.Tensor | None = None,
        mu_px: torch.Tensor | None = None,
        mu_y: torch.Tensor | None = None,
        mu_py: torch.Tensor | None = None,
        mu_tau: torch.Tensor | None = None,
        mu_p: torch.Tensor | None = None,
        sigma_x: torch.Tensor | None = None,
        sigma_px: torch.Tensor | None = None,
        sigma_y: torch.Tensor | None = None,
        sigma_py: torch.Tensor | None = None,
        sigma_tau: torch.Tensor | None = None,
        sigma_p: torch.Tensor | None = None,
        energy: torch.Tensor | None = None,
        total_charge: torch.Tensor | None = None,
        s: torch.Tensor | None = None,
        species: Species | None = None,
        device: torch.device | None = None,
        dtype: torch.dtype | None = None,
    ) -> "ParticleBeam":
        """
        Generate Cheetah Beam of *n* linspaced particles.

        :param n: Number of particles to generate.
        :param mu_x: Center of the particle distribution on x in meters.
        :param mu_px: Center of the particle distribution on px, dimensionless.
        :param mu_y: Center of the particle distribution on y in meters.
        :param mu_py: Center of the particle distribution on py , dimensionless.
        :param mu_tau: Center of the particle distribution on tau (longitudinal) in
            meters.
        :param mu_p: Center of the particle distribution on p, dimensionless.
        :param sigma_x: Sigma of the particle distribution in x direction in meters.
        :param sigma_px: Sigma of the particle distribution in px direction,
            dimensionless.
        :param sigma_y: Sigma of the particle distribution in y direction in meters.
        :param sigma_py: Sigma of the particle distribution in py direction,
            dimensionless.
        :param sigma_tau: Sigma of the particle distribution in longitudinal direction,
            in meters.
        :param sigma_p: Sigma of the particle distribution in p, dimensionless.
        :param energy: Energy of the beam in eV.
        :param total_charge: Total charge of the beam in C.
        :param s: Position along the beamline of the reference particle in meters.
        :param species: Particle species of the beam. Defaults to electron.
        :param device: Device that the beam creates its tensors on.
        :param dtype: Data type of the tensors created by the beam.
        :return: ParticleBeam with *n* linspaced particles.
        """
        factory_kwargs = {"device": device, "dtype": dtype}

        species = species if species is not None else Species("electron")

        # Set default values without function call in function signature
        mu_x = mu_x if mu_x is not None else torch.tensor(0.0, **factory_kwargs)
        mu_px = mu_px if mu_px is not None else torch.tensor(0.0, **factory_kwargs)
        mu_y = mu_y if mu_y is not None else torch.tensor(0.0, **factory_kwargs)
        mu_py = mu_py if mu_py is not None else torch.tensor(0.0, **factory_kwargs)
        mu_tau = mu_tau if mu_tau is not None else torch.tensor(0.0, **factory_kwargs)
        mu_p = mu_p if mu_p is not None else torch.tensor(0.0, **factory_kwargs)
        sigma_x = (
            sigma_x if sigma_x is not None else torch.tensor(175e-9, **factory_kwargs)
        )
        sigma_px = (
            sigma_px if sigma_px is not None else torch.tensor(2e-7, **factory_kwargs)
        )
        sigma_y = (
            sigma_y if sigma_y is not None else torch.tensor(175e-9, **factory_kwargs)
        )
        sigma_py = (
            sigma_py if sigma_py is not None else torch.tensor(2e-7, **factory_kwargs)
        )
        sigma_tau = (
            sigma_tau if sigma_tau is not None else torch.tensor(1e-6, **factory_kwargs)
        )
        sigma_p = (
            sigma_p if sigma_p is not None else torch.tensor(1e-6, **factory_kwargs)
        )
        energy = energy if energy is not None else torch.tensor(1e8, **factory_kwargs)
        total_charge = (
            total_charge
            if total_charge is not None
            else species.charge_coulomb * num_particles
        )
        particle_charges = (
            torch.ones((*total_charge.shape, num_particles), **factory_kwargs)
            * total_charge.unsqueeze(-1)
            / num_particles
        )

        vector_shape = torch.broadcast_shapes(
            mu_x.shape,
            mu_px.shape,
            mu_y.shape,
            mu_py.shape,
            mu_tau.shape,
            mu_p.shape,
            sigma_x.shape,
            sigma_px.shape,
            sigma_y.shape,
            sigma_py.shape,
            sigma_tau.shape,
            sigma_p.shape,
        )
        particles = torch.ones((*vector_shape, num_particles, 7), **factory_kwargs)

        particles[..., 0] = elementwise_linspace(
            mu_x - sigma_x, mu_x + sigma_x, num_particles
        )
        particles[..., 1] = elementwise_linspace(
            mu_px - sigma_px, mu_px + sigma_px, num_particles
        )
        particles[..., 2] = elementwise_linspace(
            mu_y - sigma_y, mu_y + sigma_y, num_particles
        )
        particles[..., 3] = elementwise_linspace(
            mu_py - sigma_py, mu_py + sigma_py, num_particles
        )
        particles[..., 4] = elementwise_linspace(
            mu_tau - sigma_tau, mu_tau + sigma_tau, num_particles
        )
        particles[..., 5] = elementwise_linspace(
            mu_p - sigma_p, mu_p + sigma_p, num_particles
        )

        return cls(
            particles=particles,
            energy=energy,
            particle_charges=particle_charges,
            s=s,
            species=species,
            device=device,
            dtype=dtype,
        )

    @classmethod
    def from_ocelot(
        cls, parray, device: torch.device = None, dtype: torch.dtype = None
    ) -> "ParticleBeam":
        """Convert an Ocelot ParticleArray `parray` to a Cheetah Beam."""
        factory_kwargs = {
            "device": device or torch.get_default_device(),
            "dtype": dtype or torch.get_default_dtype(),
        }

        num_particles = parray.rparticles.shape[1]
        particles = torch.ones((num_particles, 7), **factory_kwargs)
        particles[:, :6] = torch.as_tensor(
            parray.rparticles.transpose(), **factory_kwargs
        )

        energy = 1e9 * torch.as_tensor(parray.E, **factory_kwargs)

        particle_charges = torch.as_tensor(parray.q_array, **factory_kwargs)

        species = Species("electron", **factory_kwargs)

        return cls(
            particles=particles,
            energy=energy,
            particle_charges=particle_charges,
            species=species,
            **factory_kwargs,
        )

    @classmethod
    def from_astra(
        cls, path: str, device: torch.device = None, dtype: torch.dtype = None
    ) -> "ParticleBeam":
        """Load an Astra particle distribution as a Cheetah Beam."""
        factory_kwargs = {
            "device": device or torch.get_default_device(),
            "dtype": dtype or torch.get_default_dtype(),
        }

        from cheetah.converters.astra import from_astrabeam

        particles, energy, particle_charges = from_astrabeam(path)

        particles_7d = torch.ones((particles.shape[0], 7), **factory_kwargs)
        particles_7d[:, :6] = torch.as_tensor(
            particles, device=particles_7d.device, dtype=particles_7d.dtype
        )

        energy = torch.as_tensor(energy, **factory_kwargs)

        particle_charges = torch.as_tensor(particle_charges, **factory_kwargs)

        species = Species("electron", **factory_kwargs)

        return cls(
            particles=particles_7d,
            energy=energy,
            particle_charges=particle_charges,
            species=species,
            **factory_kwargs,
        )

    @classmethod
    def from_openpmd_file(
        cls,
        path: str,
        energy: torch.Tensor,
        device: torch.device | None = None,
        dtype: torch.dtype | None = None,
    ) -> "ParticleBeam":
        """Load an openPMD particle group HDF5 file as a Cheetah `ParticleBeam`."""
        try:
            import pmd_beamphysics as openpmd
        except ImportError:
            raise ImportError(
                """To use the openPMD beam import, openPMD-beamphysics must be
                installed."""
            )

        particle_group = openpmd.ParticleGroup(path)
        return cls.from_openpmd_particlegroup(
            particle_group, energy, device=device, dtype=dtype
        )

    @classmethod
    def from_openpmd_particlegroup(
        cls,
        particle_group: "openpmd.ParticleGroup",  # noqa: F821
        energy: torch.Tensor,
        device: torch.device | None = None,
        dtype: torch.dtype | None = None,
    ) -> "ParticleBeam":
        """
        Create a Cheetah `ParticleBeam` from an openPMD `ParticleGroup` object.

        :param particle_group: openPMD `ParticleGroup` object.
        :param energy: Reference energy of the beam in eV.
        :param device: Device that the beam creates its tensors on.
        :param dtype: Data type of the tensors created by the beam.
        """
        factory_kwargs = {"device": device, "dtype": dtype}

        species = Species(particle_group.species, **factory_kwargs)
<<<<<<< HEAD
        p0c = (energy.square() - species.mass_eV.square()).sqrt()
=======
        p0c = torch.sqrt(energy.square() - species.mass_eV.square())
>>>>>>> 9d996d0b

        x = torch.as_tensor(particle_group.x, **factory_kwargs)
        y = torch.as_tensor(particle_group.y, **factory_kwargs)
        px = torch.as_tensor(particle_group.px, **factory_kwargs) / p0c
        py = torch.as_tensor(particle_group.py, **factory_kwargs) / p0c
        tau = (
            torch.as_tensor(particle_group.t, **factory_kwargs)
            * constants.speed_of_light
        )
        delta = (
            torch.as_tensor(particle_group.energy, **factory_kwargs) - energy
        ) / p0c

        particles = torch.stack([x, px, y, py, tau, delta, torch.ones_like(x)], dim=-1)
        particle_charges = torch.as_tensor(particle_group.weight, **factory_kwargs)
        survival_probabilities = torch.as_tensor(
            particle_group.status, **factory_kwargs
        )

        return cls(
            particles=particles,
            energy=energy,
            particle_charges=particle_charges,
            survival_probabilities=survival_probabilities,
            species=species,
            device=device,
            dtype=dtype,
        )

    def save_as_openpmd_h5(self, path: str) -> None:
        """
        Save the `ParticleBeam` as an openPMD particle group HDF5 file.

        :param path: Path to the file where the beam should be saved.
        """
        particle_group = self.to_openpmd_particlegroup()
        particle_group.write(path)

    def to_openpmd_particlegroup(self) -> "openpmd.ParticleGroup":  # noqa: F821
        """
        Convert the `ParticleBeam` to an openPMD `ParticleGroup` object.

        NOTE: openPMD uses boolean particle status flags, i.e. alive or dead. Cheetah's
            survival probabilities are converted to status flags by thresholding at 0.5.

        NOTE: At the moment this method only supports non-vectorised particle
            distributions.

        :return: openPMD `ParticleGroup` object with the `ParticleBeam`'s particles.
        """
        try:
            import pmd_beamphysics as openpmd
        except ImportError:
            raise ImportError(
                """To use the openPMD beam export, openPMD-beamphysics must be
                installed."""
            )

        # For now only support non-vectorised particle distributions
        if len(self.particles.shape) != 2:
            raise ValueError(
                "Only non-vectorised particle distributions are supported."
            )

        px = self.px * self.p0c
        py = self.py * self.p0c
<<<<<<< HEAD
        p_total = (self.energies.square() - self.species.mass_eV.square()).sqrt()
        pz = (p_total.square() - px.square() - py.square()).sqrt()
=======
        p_total = torch.sqrt(self.energies.square() - self.species.mass_eV.square())
        pz = torch.sqrt(p_total.square() - px.square() - py.square())
>>>>>>> 9d996d0b
        t = self.tau / constants.speed_of_light
        # TODO: To be discussed
        status = self.survival_probabilities > 0.5

        data = {
            "x": self.x.numpy(),
            "y": self.y.numpy(),
            "z": self.tau.numpy(),
            "px": px.numpy(),
            "py": py.numpy(),
            "pz": pz.numpy(),
            "t": t.numpy(),
            "weight": self.particle_charges.numpy(),
            "status": status.numpy(),
            "species": self.species.name,
        }
        particle_group = openpmd.ParticleGroup(data=data)

        return particle_group

    def transformed_to(
        self,
        mu_x: torch.Tensor | None = None,
        mu_px: torch.Tensor | None = None,
        mu_y: torch.Tensor | None = None,
        mu_py: torch.Tensor | None = None,
        mu_tau: torch.Tensor | None = None,
        mu_p: torch.Tensor | None = None,
        sigma_x: torch.Tensor | None = None,
        sigma_px: torch.Tensor | None = None,
        sigma_y: torch.Tensor | None = None,
        sigma_py: torch.Tensor | None = None,
        sigma_tau: torch.Tensor | None = None,
        sigma_p: torch.Tensor | None = None,
        energy: torch.Tensor | None = None,
        total_charge: torch.Tensor | None = None,
        species: Species | None = None,
    ) -> "ParticleBeam":
        """
        Create version of this beam that is transformed to new beam parameters.

        :param mu_x: Center of the particle distribution on x in meters.
        :param mu_px: Center of the particle distribution on px, dimensionless.
        :param mu_y: Center of the particle distribution on y in meters.
        :param mu_py: Center of the particle distribution on py , dimensionless.
        :param mu_tau: Center of the particle distribution on tau (longitudinal) in
            meters.
        :param mu_p: Center of the particle distribution on p, dimensionless.
        :param sigma_x: Sigma of the particle distribution in x direction in meters.
        :param sigma_px: Sigma of the particle distribution in px direction,
            dimensionless.
        :param sigma_y: Sigma of the particle distribution in y direction in meters.
        :param sigma_py: Sigma of the particle distribution in py direction,
            dimensionless.
        :param sigma_tau: Sigma of the particle distribution in longitudinal direction,
            in meters.
        :param sigma_p: Sigma of the particle distribution in p, dimensionless.
        :param energy: Reference energy of the beam in eV.
        :param total_charge: Total charge of the beam in C.
        :param species: Species of the particles in the beam.
        :return: ParticleBeam with transformed parameters.
        """
        mu_x = mu_x if mu_x is not None else self.mu_x
        mu_px = mu_px if mu_px is not None else self.mu_px
        mu_y = mu_y if mu_y is not None else self.mu_y
        mu_py = mu_py if mu_py is not None else self.mu_py
        mu_tau = mu_tau if mu_tau is not None else self.mu_tau
        mu_p = mu_p if mu_p is not None else self.mu_p
        sigma_x = sigma_x if sigma_x is not None else self.sigma_x
        sigma_px = sigma_px if sigma_px is not None else self.sigma_px
        sigma_y = sigma_y if sigma_y is not None else self.sigma_y
        sigma_py = sigma_py if sigma_py is not None else self.sigma_py
        sigma_tau = sigma_tau if sigma_tau is not None else self.sigma_tau
        sigma_p = sigma_p if sigma_p is not None else self.sigma_p
        energy = energy if energy is not None else self.energy
        if total_charge is None:
            particle_charges = self.particle_charges
        elif self.total_charge is None:  # Scale to the new charge
            total_charge = total_charge.to(
                device=self.particle_charges.device, dtype=self.particle_charges.dtype
            )
            particle_charges = self.particle_charges * total_charge / self.total_charge
        else:
            particle_charges = (
                torch.ones_like(self.particle_charges)
                * total_charge.unsqueeze(-1)
                / self.particle_charges.shape[-1]
            )
        species = species if species is not None else self.species

        mu_x, mu_px, mu_y, mu_py, mu_tau, mu_p = torch.broadcast_tensors(
            mu_x, mu_px, mu_y, mu_py, mu_tau, mu_p
        )
        new_mu = torch.stack([mu_x, mu_px, mu_y, mu_py, mu_tau, mu_p], dim=-1)
        sigma_x, sigma_px, sigma_y, sigma_py, sigma_tau, sigma_p = (
            torch.broadcast_tensors(
                sigma_x, sigma_px, sigma_y, sigma_py, sigma_tau, sigma_p
            )
        )
        new_sigma = torch.stack(
            [sigma_x, sigma_px, sigma_y, sigma_py, sigma_tau, sigma_p], dim=-1
        )

        old_mu = torch.stack(
            [self.mu_x, self.mu_px, self.mu_y, self.mu_py, self.mu_tau, self.mu_p],
            dim=-1,
        )
        old_sigma = torch.stack(
            [
                self.sigma_x,
                self.sigma_px,
                self.sigma_y,
                self.sigma_py,
                self.sigma_tau,
                self.sigma_p,
            ],
            dim=-1,
        )

        phase_space = self.particles[..., :6]
        phase_space = (
            (phase_space.mT - old_mu.unsqueeze(-1))
            / old_sigma.unsqueeze(-1)
            * new_sigma.unsqueeze(-1)
            + new_mu.unsqueeze(-1)
        ).mT

        particles = torch.ones(
            *phase_space.shape[:-1],
            7,
            device=self.particles.device,
            dtype=self.particles.dtype,
        )
        particles[..., :6] = phase_space

        return self.__class__(
            particles=particles,
            energy=energy,
            particle_charges=particle_charges,
            survival_probabilities=self.survival_probabilities,
            s=self.s,
            species=species,
            device=particles.device,
            dtype=particles.dtype,
        )

    def as_parameter_beam(self) -> "ParameterBeam":  # noqa: F821
        """
        Convert the the beam to a `ParameterBeam`.

        :return: `ParameterBeam` having the same parameters as this beam.
        """
        from cheetah.particles.parameter_beam import ParameterBeam  # No circular import

        return ParameterBeam(
            mu=(self.particles * self.survival_probabilities.unsqueeze(-1)).sum(dim=-2)
            / self.survival_probabilities.sum(dim=-1, keepdim=True),
            cov=unbiased_weighted_covariance_matrix(
                self.particles, weights=self.survival_probabilities
            ),
            energy=self.energy,
            total_charge=self.total_charge,
            device=self.particles.device,
            dtype=self.particles.dtype,
        )

    def linspaced(self, num_particles: int) -> "ParticleBeam":
        """
        Create a new beam with the same parameters as this beam, but with
        `num_particles` particles evenly distributed in the beam.

        :param num_particles: Number of particles to create.
        :return: New beam with `num_particles` particles.
        """
        return self.make_linspaced(
            num_particles=num_particles,
            mu_x=self.mu_x,
            mu_px=self.mu_px,
            mu_y=self.mu_y,
            mu_py=self.mu_py,
            mu_tau=self.mu_tau,
            mu_p=self.mu_p,
            sigma_x=self.sigma_x,
            sigma_px=self.sigma_px,
            sigma_y=self.sigma_y,
            sigma_py=self.sigma_py,
            sigma_tau=self.sigma_tau,
            sigma_p=self.sigma_p,
            energy=self.energy,
            total_charge=self.total_charge,
            particle_charges=self.particle_charges,
            survival_probabilities=self.survival_probabilities,
            s=self.s,
            species=self.species,
            device=self.particles.device,
            dtype=self.particles.dtype,
        )

    def randomly_subsampled(
        self,
        num_particles: int,
        adjust_particle_charges: bool = True,
        random_state: torch.Generator | None = None,
    ) -> "ParticleBeam":
        """
        Create a new beam with the same parameters as this beam, but with
        `num_particles` particles randomly sampled from the original beam.

        :param num_particles: Number of particles to sample.
        :param adjust_particle_charges: If True, the particle charges are adjusted
            to match the total charge of the old beam.
        :param random_state: Random state to use for thinning. If None, a new random
            state is created.
        :return: New beam with `num_particles` particles.
        """
        assert num_particles <= self.num_particles, (
            "Number of particles to sample must be less than or equal to the number of "
            "particles in the original beam."
        )

        if random_state is None:
            random_state = torch.Generator(device=self.particles.device)

        randomly_permuted_particle_indices = torch.randperm(
            self.num_particles, generator=random_state, device=random_state.device
        )
        subsampled_particle_indices = randomly_permuted_particle_indices[:num_particles]

        subsampled_particles = self.particles[subsampled_particle_indices]
        subsampled_particle_charges = self.particle_charges[subsampled_particle_indices]
        subsampled_survival_probabilities = self.survival_probabilities[
            subsampled_particle_indices
        ]

        subsampled_beam = self.__class__(
            particles=subsampled_particles,
            energy=self.energy,
            particle_charges=subsampled_particle_charges,
            survival_probabilities=subsampled_survival_probabilities,
            species=self.species,
            device=self.particles.device,
            dtype=self.particles.dtype,
        )

        if adjust_particle_charges:
            subsampled_beam.particle_charges *= (
                self.total_charge / subsampled_beam.total_charge
            )

        return subsampled_beam

    @classmethod
    def from_xyz_pxpypz(
        cls,
        xp_coordinates: torch.Tensor,
        energy: torch.Tensor,
        particle_charges: torch.Tensor | None = None,
        survival_probabilities: torch.Tensor | None = None,
        s: torch.Tensor | None = None,
        species: Species | None = None,
        device: torch.device | None = None,
        dtype: torch.dtype | None = None,
    ) -> torch.Tensor:
        """
        Create a beam from a tensor of position and momentum coordinates in SI units.
        This tensor should have shape (..., num_particles, 7), where the last dimension
        is the moment vector $(x, p_x, y, p_y, z, p_z, 1)$.
        """
        beam = cls(
            particles=xp_coordinates.clone(),
            energy=energy,
            particle_charges=particle_charges,
            survival_probabilities=survival_probabilities,
            s=s,
            species=species,
            device=device,
            dtype=dtype,
        )

        p0 = (
            beam.relativistic_gamma
            * beam.relativistic_beta
            * beam.species.mass_kg
            * constants.speed_of_light
        )
<<<<<<< HEAD
        p = (
            xp_coordinates[..., 1] ** 2
            + xp_coordinates[..., 3] ** 2
            + xp_coordinates[..., 5] ** 2
        ).sqrt()
        gamma = (
            1 + (p / (beam.species.mass_kg * constants.speed_of_light)) ** 2
        ).sqrt()
=======
        p = torch.sqrt(
            xp_coordinates[..., 1].square()
            + xp_coordinates[..., 3].square()
            + xp_coordinates[..., 5].square()
        )
        gamma = torch.sqrt(
            1 + (p / (beam.species.mass_kg * constants.speed_of_light)).square()
        )
>>>>>>> 9d996d0b

        beam.particles[..., 1] = xp_coordinates[..., 1] / p0.unsqueeze(-1)
        beam.particles[..., 3] = xp_coordinates[..., 3] / p0.unsqueeze(-1)
        beam.particles[..., 4] = -xp_coordinates[
            ..., 4
        ] / beam.relativistic_beta.unsqueeze(-1)
        beam.particles[..., 5] = (gamma - beam.relativistic_gamma.unsqueeze(-1)) / (
            (beam.relativistic_beta * beam.relativistic_gamma).unsqueeze(-1)
        )

        return beam

    def to_xyz_pxpypz(self) -> torch.Tensor:
        """
        Extracts the position and momentum coordinates in SI units, from the
        beam's `particles`, and returns it as a tensor with shape
        (..., num_particles, 7). For each particle, the obtained vector is
        $(x, p_x, y, p_y, z, p_z, 1)$.
        """
        p0 = (
            self.relativistic_gamma
            * self.relativistic_beta
            * self.species.mass_kg
            * constants.speed_of_light
        )  # Reference momentum in (kg m/s)
        gamma = self.relativistic_gamma.unsqueeze(-1) * (
            1.0 + self.particles[..., 5] * self.relativistic_beta.unsqueeze(-1)
        )
<<<<<<< HEAD
        beta = (1 - gamma.square().reciprocal()).sqrt()
=======
        beta = torch.sqrt(1 - 1 / gamma.square())
>>>>>>> 9d996d0b
        momentum = gamma * self.species.mass_kg * beta * constants.speed_of_light

        px = self.particles[..., 1] * p0.unsqueeze(-1)
        py = self.particles[..., 3] * p0.unsqueeze(-1)
        zs = self.particles[..., 4] * -self.relativistic_beta.unsqueeze(-1)
<<<<<<< HEAD
        p = (momentum.square() * 2 - px.square() - py.square()).sqrt()
=======
        p = torch.sqrt(momentum.square() - px.square() - py.square())
>>>>>>> 9d996d0b

        xp_coords = self.particles.clone()
        xp_coords[..., 1] = px
        xp_coords[..., 3] = py
        xp_coords[..., 4] = zs
        xp_coords[..., 5] = p

        return xp_coords

    def plot_1d_distribution(
        self,
        dimension: Literal["x", "px", "y", "py", "tau", "p"],
        bins: int = 100,
        bin_range: tuple[float] | None = None,
        smoothing: float = 0.0,
        plot_kws: dict | None = None,
        ax: plt.Axes | None = None,
    ) -> plt.Axes:
        """
        Plot a 1D histogram of the given dimension of the particle distribution.

        :param dimension: Name of the dimension to plot. Should be one of
            `('x', 'px', 'y', 'py', 'tau', 'p')`.
        :param bins: Number of bins to use for the histogram.
        :param bin_range: Range of the bins to use for the histogram.
        :param smoothing: Standard deviation of the Gaussian kernel used to smooth the
            histogram.
        :param plot_kws: Additional keyword arguments to be passed to `plot` function of
            matplotlib used to plot the histogram data.
        :param ax: Matplotlib axes object to use for plotting.
        :return: Matplotlib axes object with the plot.
        """
        if ax is None:
            _, ax = plt.subplots()

        x_array = getattr(self, dimension).cpu().detach().numpy()
        histogram, edges = np.histogram(x_array, bins=bins, range=bin_range)
        centers = (edges[:-1] + edges[1:]) / 2

        if smoothing:
            histogram = gaussian_filter(histogram, smoothing)

        ax.plot(
            centers,
            histogram / histogram.max(),
            **{"color": "black"} | (plot_kws or {}),
        )
        ax.set_xlabel(f"{self.PRETTY_DIMENSION_LABELS[dimension]}")

        # Handle units
        if dimension in ("x", "y", "tau"):
            base_unit = "m"

        if dimension in ("x", "y", "tau"):
            format_axis_with_prefixed_unit(ax.xaxis, base_unit, centers)

        return ax

    def plot_2d_distribution(
        self,
        x_dimension: Literal["x", "px", "y", "py", "tau", "p"],
        y_dimension: Literal["x", "px", "y", "py", "tau", "p"],
        style: Literal["histogram", "contour"] = "histogram",
        bins: int = 100,
        bin_ranges: tuple[tuple[float]] | None = None,
        histogram_smoothing: float = 0.0,
        contour_smoothing: float = 3.0,
        pcolormesh_kws: dict | None = None,
        contour_kws: dict | None = None,
        ax: plt.Axes | None = None,
    ) -> plt.Axes:
        """
        Plot a 2D histogram of the given dimensions of the particle distribution.

        :param x_dimension: Name of the x dimension to plot. Should be one of
            `('x', 'px', 'y', 'py', 'tau', 'p')`.
        :param y_dimension: Name of the y dimension to plot. Should be one of
            `('x', 'px', 'y', 'py', 'tau', 'p')`.
        :param style: Style of the plot. Should be one of `('histogram', 'contour')`.
        :param bins: Number of bins to use for the histogram in both dimensions.
        :param bin_ranges: Ranges of the bins to use for the histogram in each
            dimension.
        :param smoothing: Standard deviation of the Gaussian kernel used to smooth the
            histogram.
        :param pcolormesh_kws: Additional keyword arguments to be passed to `pcolormesh`
            function of matplotlib used to plot the histogram data.
        :param contour_kws: Additional keyword arguments to be passed to `contour`
            function of matplotlib used to plot the histogram data.
        :param ax: Matplotlib axes object to use for plotting.
        :return: Matplotlib axes object with the plot.
        """
        if ax is None:
            _, ax = plt.subplots()

        histogram, x_edges, y_edges = np.histogram2d(
            getattr(self, x_dimension).cpu().detach().numpy(),
            getattr(self, y_dimension).cpu().detach().numpy(),
            bins=bins,
            range=bin_ranges,
        )
        x_centers = (x_edges[:-1] + x_edges[1:]) / 2
        y_centers = (y_edges[:-1] + y_edges[1:]) / 2

        # Post-process and plot
        smoothed_histogram = gaussian_filter(histogram, histogram_smoothing)
        clipped_histogram = np.where(smoothed_histogram > 1, smoothed_histogram, np.nan)
        if style == "histogram":
            ax.pcolormesh(
                x_edges,
                y_edges,
                clipped_histogram.T / smoothed_histogram.max(),
                **{"cmap": "rainbow"} | (pcolormesh_kws or {}),
            )
        elif style == "contour":
            contour_histogram = gaussian_filter(histogram, contour_smoothing)

            ax.contour(
                x_centers,
                y_centers,
                contour_histogram.T / contour_histogram.max(),
                **{"levels": 3} | (contour_kws or {}),
            )

        ax.set_xlabel(f"{self.PRETTY_DIMENSION_LABELS[x_dimension]}")
        ax.set_ylabel(f"{self.PRETTY_DIMENSION_LABELS[y_dimension]}")

        # Handle units
        if x_dimension in ("x", "y", "tau"):
            x_base_unit = "m"

        if y_dimension in ("x", "y", "tau"):
            y_base_unit = "m"

        if x_dimension in ("x", "y", "tau"):
            format_axis_with_prefixed_unit(ax.xaxis, x_base_unit, x_centers)

        if y_dimension in ("x", "y", "tau"):
            format_axis_with_prefixed_unit(ax.yaxis, y_base_unit, y_centers)

        return ax

    def plot_distribution(
        self,
        dimensions: tuple[str, ...] = ("x", "px", "y", "py", "tau", "p"),
        bins: int = 100,
        bin_ranges: Literal["same"] | tuple[float] | list[tuple[float]] | None = None,
        plot_1d_kws: dict | None = None,
        plot_2d_kws: dict | None = None,
        axs: list[plt.Axes] | None = None,
    ) -> tuple[plt.Figure, np.ndarray]:
        """
        Plot of coordinates projected into 2D planes.

        :param dimensions: Tuple of dimensions to plot. Should be a subset of
            `('x', 'px', 'y', 'py', 'tau', 'p')`.
        :param contour: If `True`, overlay contour lines on the 2D histogram plots.
        :param bins: Number of bins to use for the histograms.
        :param bin_ranges: Ranges of the bins to use for the histograms. If set to
            `"unit_same"`, the same range is used for all dimensions that share the same
            unit. If set to `None`, ranges are determined automatically.
        :param smoothing: Standard deviation of the Gaussian kernel used to smooth the
            histograms.
        :param plot_1d_kws: Additional keyword arguments to be passed to
            `ParticleBeam.plot_1d_distribution` for plotting 1D histograms.
        :param plot_2d_kws: Additional keyword arguments to be passed to
            `ParticleBeam.plot_2d_distribution` for plotting 2D histograms.
        :param axs: List of Matplotlib axes objects to use for plotting. If set to
            `None`, a new figure is created. Must have the shape `(len(dimensions),
            len(dimensions))`.
        :return: Matplotlib figure and axes objects with the plot.
        """
        if axs is None:
            fig, axs = plt.subplots(
                len(dimensions),
                len(dimensions),
                figsize=(2 * len(dimensions), 2 * len(dimensions)),
            )
        else:
            fig = axs[0, 0].figure
            assert axs.shape == (len(dimensions), len(dimensions)), (
                "If `axs` is provided, it must have the shape "
                f"`({len(dimensions)}, {len(dimensions)})`."
            )

        # Determine bin ranges for all plots in the grid at once
        full_tensor = (
            torch.stack([getattr(self, dimension) for dimension in dimensions], dim=-2)
            .cpu()
            .detach()
            .numpy()
        )
        if bin_ranges is None:
            bin_ranges = [
                (
                    full_tensor[i, :].min()
                    - (full_tensor[i, :].max() - full_tensor[i, :].min()) / 10,
                    full_tensor[i, :].max()
                    + (full_tensor[i, :].max() - full_tensor[i, :].min()) / 10,
                )
                for i in range(full_tensor.shape[-2])
            ]
        if bin_ranges == "unit_same":
            spacial_idxs = [
                i
                for i, dimension in enumerate(dimensions)
                if dimension in ["x", "y", "tau"]
            ]
            spacial_bin_range = (
                full_tensor[spacial_idxs, :].min()
                - (
                    full_tensor[spacial_idxs, :].max()
                    - full_tensor[spacial_idxs, :].min()
                )
                / 10,
                full_tensor[spacial_idxs, :].max()
                + (
                    full_tensor[spacial_idxs, :].max()
                    - full_tensor[spacial_idxs, :].min()
                )
                / 10,
            )
            unitless_idxs = [
                i
                for i, dimension in enumerate(dimensions)
                if dimension in ["px", "py", "p"]
            ]
            unitless_bin_range = (
                full_tensor[unitless_idxs, :].min()
                - (
                    full_tensor[unitless_idxs, :].max()
                    - full_tensor[unitless_idxs, :].min()
                )
                / 10,
                full_tensor[unitless_idxs, :].max()
                + (
                    full_tensor[unitless_idxs, :].max()
                    - full_tensor[unitless_idxs, :].min()
                )
                / 10,
            )
            bin_range_dict = {
                "x": spacial_bin_range,
                "px": unitless_bin_range,
                "y": spacial_bin_range,
                "py": unitless_bin_range,
                "tau": spacial_bin_range,
                "p": unitless_bin_range,
            }
            bin_ranges = [bin_range_dict[dimension] for dimension in dimensions]
        if np.asarray(bin_ranges).shape == (2,):
            bin_ranges = [bin_ranges] * len(dimensions)
        assert len(bin_ranges) == len(dimensions) and all(
            len(e) == 2 for e in bin_ranges
        )

        # Plot diagonal 1D histograms on the diagonal
        diagonal_axs = [axs[i, i] for i, _ in enumerate(dimensions)]
        for dimension, bin_range, ax in zip(dimensions, bin_ranges, diagonal_axs):
            self.plot_1d_distribution(
                dimension=dimension,
                bins=bins,
                bin_range=bin_range,
                ax=ax,
                **(plot_1d_kws or {}),
            )

        # Plot 2D histograms on the off-diagonal
        for i, j in itertools.combinations(range(len(dimensions)), 2):
            self.plot_2d_distribution(
                x_dimension=dimensions[i],
                y_dimension=dimensions[j],
                bins=bins,
                bin_ranges=(bin_ranges[i], bin_ranges[j]),
                ax=axs[j, i],
                **(plot_2d_kws or {}),
            )

        # Hide unused axes
        for i, j in itertools.combinations(range(len(dimensions)), 2):
            axs[i, j].set_visible(False)

        # Clean up labels
        for ax_column in axs.T:
            for ax in ax_column[0:-1]:
                ax.sharex(ax_column[0])
                ax.xaxis.set_tick_params(labelbottom=False)
                ax.set_xlabel(None)
        for i, ax_row in enumerate(axs):
            for ax in ax_row[1:i]:
                ax.sharey(ax_row[0])
                ax.yaxis.set_tick_params(labelleft=False)
                ax.set_ylabel(None)
        for i, _ in enumerate(dimensions):
            axs[i, i].sharey(axs[0, 0])
            axs[i, i].set_yticks([])
            axs[i, i].set_ylabel(None)

        return fig, axs

    def plot_point_cloud(
        self, scatter_kws: dict | None = None, ax: plt.Axes | None = None
    ) -> plt.Axes:
        """
        Plot a 3D point cloud of the spatial coordinates of the particles.

        :param scatter_kws: Additional keyword arguments to be passed to the `scatter`
            plotting function of matplotlib.
        :param ax: Matplotlib axes object to use for plotting.
        :return: Matplotlib axes object with the plot.
        """
        if ax is None:
            fig = plt.figure()
            ax = fig.add_subplot(projection="3d")

        x = self.x.cpu().detach().numpy()
        tau = self.tau.cpu().detach().numpy()
        y = self.y.cpu().detach().numpy()

        ax.scatter(x, tau, y, c=self.p.cpu().detach().numpy(), **(scatter_kws or {}))
        ax.set_xlabel(f"{self.PRETTY_DIMENSION_LABELS['x']}")
        ax.set_ylabel(f"{self.PRETTY_DIMENSION_LABELS['tau']}")
        ax.set_zlabel(f"{self.PRETTY_DIMENSION_LABELS['y']}")

        # Handle units
        format_axis_with_prefixed_unit(ax.xaxis, "m", x)
        format_axis_with_prefixed_unit(ax.yaxis, "m", tau)
        format_axis_with_prefixed_unit(ax.zaxis, "m", y)

        return ax

    def __len__(self) -> int:
        return int(self.num_particles)

    @property
    def total_charge(self) -> torch.Tensor:
        """Total charge of the beam in C, taking into account particle losses."""
        return (self.particle_charges * self.survival_probabilities).sum(dim=-1)

    @property
    def num_particles(self) -> int:
        """
        Length of the macroparticle array.

        NOTE: This does not account for lost particles.
        """
        return self.particles.shape[-2]

    @property
    def num_particles_survived(self) -> torch.Tensor:
        """Number of macroparticles that have survived."""
        return self.survival_probabilities.sum(dim=-1)

    @property
    def x(self) -> torch.Tensor | None:
        return self.particles[..., 0]

    @x.setter
    def x(self, value: torch.Tensor) -> None:
        self.particles[..., 0] = value

    @property
    def mu_x(self) -> torch.Tensor | None:
        """
        Mean of the :math:`x` coordinates of the particles, weighted by their
        survival probability.
        """
        return (self.x * self.survival_probabilities).sum(
            dim=-1
        ) / self.survival_probabilities.sum(dim=-1)

    @property
    def sigma_x(self) -> torch.Tensor | None:
        """
        Standard deviation of the :math:`x` coordinates of the particles, weighted
        by their survival probability.
        """
        return unbiased_weighted_std(
            self.x, weights=self.survival_probabilities, dim=-1
        )

    @property
    def px(self) -> torch.Tensor | None:
        return self.particles[..., 1]

    @px.setter
    def px(self, value: torch.Tensor) -> None:
        self.particles[..., 1] = value

    @property
    def mu_px(self) -> torch.Tensor | None:
        """
        Mean of the :math:`px` coordinates of the particles, weighted by their
        survival probability.
        """
        return (self.px * self.survival_probabilities).sum(
            dim=-1
        ) / self.survival_probabilities.sum(dim=-1)

    @property
    def sigma_px(self) -> torch.Tensor | None:
        """
        Standard deviation of the :math:`px` coordinates of the particles, weighted
        by their survival probability.
        """
        return unbiased_weighted_std(
            self.px, weights=self.survival_probabilities, dim=-1
        )

    @property
    def y(self) -> torch.Tensor | None:
        return self.particles[..., 2]

    @y.setter
    def y(self, value: torch.Tensor) -> None:
        self.particles[..., 2] = value

    @property
    def mu_y(self) -> float | None:
        return (self.y * self.survival_probabilities).sum(
            dim=-1
        ) / self.survival_probabilities.sum(dim=-1)

    @property
    def sigma_y(self) -> torch.Tensor | None:
        return unbiased_weighted_std(
            self.y, weights=self.survival_probabilities, dim=-1
        )

    @property
    def py(self) -> torch.Tensor | None:
        return self.particles[..., 3]

    @py.setter
    def py(self, value: torch.Tensor) -> None:
        self.particles[..., 3] = value

    @property
    def mu_py(self) -> torch.Tensor | None:
        return (self.py * self.survival_probabilities).sum(
            dim=-1
        ) / self.survival_probabilities.sum(dim=-1)

    @property
    def sigma_py(self) -> torch.Tensor | None:
        return unbiased_weighted_std(
            self.py, weights=self.survival_probabilities, dim=-1
        )

    @property
    def tau(self) -> torch.Tensor | None:
        return self.particles[..., 4]

    @tau.setter
    def tau(self, value: torch.Tensor) -> None:
        self.particles[..., 4] = value

    @property
    def mu_tau(self) -> torch.Tensor | None:
        return (self.tau * self.survival_probabilities).sum(
            dim=-1
        ) / self.survival_probabilities.sum(dim=-1)

    @property
    def sigma_tau(self) -> torch.Tensor | None:
        return unbiased_weighted_std(
            self.tau, weights=self.survival_probabilities, dim=-1
        )

    @property
    def p(self) -> torch.Tensor | None:
        return self.particles[..., 5]

    @p.setter
    def p(self, value: torch.Tensor) -> None:
        self.particles[..., 5] = value

    @property
    def mu_p(self) -> torch.Tensor | None:
        return (self.p * self.survival_probabilities).sum(
            dim=-1
        ) / self.survival_probabilities.sum(dim=-1)

    @property
    def sigma_p(self) -> torch.Tensor | None:
        return unbiased_weighted_std(
            self.p, weights=self.survival_probabilities, dim=-1
        )

    @property
    def cov_xpx(self) -> torch.Tensor:
        r"""
        Returns the covariance between x and px. :math:`\sigma_{x, px}^2`.
        It is weighted by the survival probability of the particles.
        """
        return unbiased_weighted_covariance(
            self.x, self.px, weights=self.survival_probabilities, dim=-1
        )

    @property
    def cov_ypy(self) -> torch.Tensor:
        r"""
        Returns the covariance between y and py. :math:`\sigma_{y, py}^2`.
        It is weighted by the survival probability of the particles.
        """
        return unbiased_weighted_covariance(
            self.y, self.py, weights=self.survival_probabilities, dim=-1
        )

    @property
    def cov_taup(self) -> torch.Tensor:
        r"""
        Returns the covariance between tau and p. :math:`\sigma_{\tau, p}^2`.
        It is weighted by the survival probability of the particles.
        """
        return unbiased_weighted_covariance(
            self.tau, self.p, weights=self.survival_probabilities, dim=-1
        )

    @property
    def cov_xp(self) -> torch.Tensor:
        r"""
        Returns the covariance between x and p. :math:`\sigma_{x, p}^2`.
        It is weighted by the survival probability of the particles.
        """
        return unbiased_weighted_covariance(
            self.x, self.p, weights=self.survival_probabilities, dim=-1
        )

    @property
    def cov_pxp(self) -> torch.Tensor:
        r"""
        Returns the covariance between px and p. :math:`\sigma_{px, p}^2`.
        It is weighted by the survival probability of the particles.
        """
        return unbiased_weighted_covariance(
            self.px, self.p, weights=self.survival_probabilities, dim=-1
        )

    @property
    def cov_yp(self) -> torch.Tensor:
        r"""
        Returns the covariance between y and p. :math:`\sigma_{y, p}^2`.
        It is weighted by the survival probability of the particles.
        """
        return unbiased_weighted_covariance(
            self.y, self.p, weights=self.survival_probabilities, dim=-1
        )

    @property
    def cov_pyp(self) -> torch.Tensor:
        r"""
        Returns the covariance between py and p. :math:`\sigma_{py, p}^2`.
        It is weighted by the survival probability of the particles.
        """
        return unbiased_weighted_covariance(
            self.py, self.p, weights=self.survival_probabilities, dim=-1
        )

    @property
    def energies(self) -> torch.Tensor:
        """Energies of the individual particles."""
        return self.p * self.p0c + self.energy

    @property
    def momenta(self) -> torch.Tensor:
        """Momenta of the individual particles."""
<<<<<<< HEAD
        return (self.energies.square() - self.species.mass_eV.square()).sqrt()
=======
        return torch.sqrt(self.energies.square() - self.species.mass_eV.square())
>>>>>>> 9d996d0b

    def clone(self) -> "ParticleBeam":
        return self.__class__(
            particles=self.particles.clone(),
            energy=self.energy.clone(),
            particle_charges=self.particle_charges.clone(),
            survival_probabilities=self.survival_probabilities.clone(),
            s=self.s.clone(),
            species=self.species.clone(),
        )

    def __getitem__(self, item: int | slice | torch.Tensor) -> "ParticleBeam":
        vector_shape = torch.broadcast_shapes(
            self.particles.shape[:-2],
            self.energy.shape,
            self.particle_charges.shape[:-1],
            self.survival_probabilities.shape[:-1],
        )
        broadcasted_particles = torch.broadcast_to(
            self.particles, (*vector_shape, self.num_particles, 7)
        )
        broadcasted_energy = torch.broadcast_to(self.energy, vector_shape)
        broadcasted_particle_charges = torch.broadcast_to(
            self.particle_charges, (*vector_shape, self.num_particles)
        )
        broadcasted_survival_probabilities = torch.broadcast_to(
            self.survival_probabilities, (*vector_shape, self.num_particles)
        )

        return self.__class__(
            particles=broadcasted_particles[item],
            energy=broadcasted_energy[item],
            particle_charges=broadcasted_particle_charges[item],
            survival_probabilities=broadcasted_survival_probabilities[item],
            device=self.particles.device,
            dtype=self.particles.dtype,
        )

    def __repr__(self) -> str:
        return (
            f"{self.__class__.__name__}(particles={self.particles}, "
            + f"energy={self.energy}, "
            + f"particle_charges={self.particle_charges}, "
            + f"survival_probabilities={self.survival_probabilities}, "
            + f"s={self.s}, "
            + f"species={repr(self.species)})"
        )<|MERGE_RESOLUTION|>--- conflicted
+++ resolved
@@ -435,43 +435,26 @@
             cov_taup if cov_taup is not None else torch.tensor(0.0, **factory_kwargs)
         )
 
-<<<<<<< HEAD
         sigma_x = (
             beta_x * emittance_x + dispersion_x.square() * sigma_p.square()
         ).sqrt()
         sigma_px = (
-            emittance_x * (1 + alpha_x**2) / beta_x + dispersion_px**2 * sigma_p**2
+            emittance_x * (1 + alpha_x.square()) / beta_x
+            + dispersion_px.square() * sigma_p.square()
         ).sqrt()
         sigma_y = (
             beta_y * emittance_y + dispersion_y.square() * sigma_p.square()
         ).sqrt()
         sigma_py = (
-            emittance_y * (1 + alpha_y**2) / beta_y + dispersion_py**2 * sigma_p**2
-        ).sqrt()
-        cov_xpx = -emittance_x * alpha_x + dispersion_x * dispersion_px * sigma_p**2
-        cov_ypy = -emittance_y * alpha_y + dispersion_y * dispersion_py * sigma_p**2
-=======
-        sigma_x = torch.sqrt(
-            beta_x * emittance_x + dispersion_x.square() * sigma_p.square()
-        )
-        sigma_px = torch.sqrt(
-            emittance_x * (1 + alpha_x.square()) / beta_x
-            + dispersion_px.square() * sigma_p.square()
-        )
-        sigma_y = torch.sqrt(
-            beta_y * emittance_y + dispersion_y.square() * sigma_p.square()
-        )
-        sigma_py = torch.sqrt(
             emittance_y * (1 + alpha_y.square()) / beta_y
             + dispersion_py.square() * sigma_p.square()
-        )
+        ).sqrt()
         cov_xpx = (
             -emittance_x * alpha_x + dispersion_x * dispersion_px * sigma_p.square()
         )
         cov_ypy = (
             -emittance_y * alpha_y + dispersion_y * dispersion_py * sigma_p.square()
         )
->>>>>>> 9d996d0b
 
         cov_xp = dispersion_x * sigma_p.square()
         cov_pxp = dispersion_px * sigma_p.square()
@@ -851,11 +834,7 @@
         factory_kwargs = {"device": device, "dtype": dtype}
 
         species = Species(particle_group.species, **factory_kwargs)
-<<<<<<< HEAD
         p0c = (energy.square() - species.mass_eV.square()).sqrt()
-=======
-        p0c = torch.sqrt(energy.square() - species.mass_eV.square())
->>>>>>> 9d996d0b
 
         x = torch.as_tensor(particle_group.x, **factory_kwargs)
         y = torch.as_tensor(particle_group.y, **factory_kwargs)
@@ -922,13 +901,8 @@
 
         px = self.px * self.p0c
         py = self.py * self.p0c
-<<<<<<< HEAD
         p_total = (self.energies.square() - self.species.mass_eV.square()).sqrt()
         pz = (p_total.square() - px.square() - py.square()).sqrt()
-=======
-        p_total = torch.sqrt(self.energies.square() - self.species.mass_eV.square())
-        pz = torch.sqrt(p_total.square() - px.square() - py.square())
->>>>>>> 9d996d0b
         t = self.tau / constants.speed_of_light
         # TODO: To be discussed
         status = self.survival_probabilities > 0.5
@@ -1214,25 +1188,14 @@
             * beam.species.mass_kg
             * constants.speed_of_light
         )
-<<<<<<< HEAD
         p = (
-            xp_coordinates[..., 1] ** 2
-            + xp_coordinates[..., 3] ** 2
-            + xp_coordinates[..., 5] ** 2
-        ).sqrt()
-        gamma = (
-            1 + (p / (beam.species.mass_kg * constants.speed_of_light)) ** 2
-        ).sqrt()
-=======
-        p = torch.sqrt(
             xp_coordinates[..., 1].square()
             + xp_coordinates[..., 3].square()
             + xp_coordinates[..., 5].square()
-        )
-        gamma = torch.sqrt(
+        ).sqrt()
+        gamma = (
             1 + (p / (beam.species.mass_kg * constants.speed_of_light)).square()
-        )
->>>>>>> 9d996d0b
+        ).sqrt()
 
         beam.particles[..., 1] = xp_coordinates[..., 1] / p0.unsqueeze(-1)
         beam.particles[..., 3] = xp_coordinates[..., 3] / p0.unsqueeze(-1)
@@ -1261,21 +1224,13 @@
         gamma = self.relativistic_gamma.unsqueeze(-1) * (
             1.0 + self.particles[..., 5] * self.relativistic_beta.unsqueeze(-1)
         )
-<<<<<<< HEAD
         beta = (1 - gamma.square().reciprocal()).sqrt()
-=======
-        beta = torch.sqrt(1 - 1 / gamma.square())
->>>>>>> 9d996d0b
         momentum = gamma * self.species.mass_kg * beta * constants.speed_of_light
 
         px = self.particles[..., 1] * p0.unsqueeze(-1)
         py = self.particles[..., 3] * p0.unsqueeze(-1)
         zs = self.particles[..., 4] * -self.relativistic_beta.unsqueeze(-1)
-<<<<<<< HEAD
-        p = (momentum.square() * 2 - px.square() - py.square()).sqrt()
-=======
-        p = torch.sqrt(momentum.square() - px.square() - py.square())
->>>>>>> 9d996d0b
+        p = (momentum.square() - px.square() - py.square()).sqrt()
 
         xp_coords = self.particles.clone()
         xp_coords[..., 1] = px
@@ -1842,11 +1797,7 @@
     @property
     def momenta(self) -> torch.Tensor:
         """Momenta of the individual particles."""
-<<<<<<< HEAD
         return (self.energies.square() - self.species.mass_eV.square()).sqrt()
-=======
-        return torch.sqrt(self.energies.square() - self.species.mass_eV.square())
->>>>>>> 9d996d0b
 
     def clone(self) -> "ParticleBeam":
         return self.__class__(
