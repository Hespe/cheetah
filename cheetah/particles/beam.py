from abc import ABC, abstractmethod

import torch
from torch import nn

from cheetah.particles.species import Species


class Beam(ABC, nn.Module):
    r"""
    Parent class to represent a beam of particles. You should not instantiate this
    class directly, but use one of the subclasses.

    Cheetah uses a 7D vector to describe the state of a particle.
    It contains the 6D phase space vector (x, px, y, yp, tau, p) and an additional
    dimension (always 1) for convenient calculations.

    The phase space vectors contain the canonical variables:
    - x: Position in x direction in meters.
    - px: Horizontal momentum normalized over the reference momentum (dimensionless).
        :math:`px = \frac{P_x}{P_0}`
    - y: Position in y direction in meters.
    - py: Vertical momentum normalized over the reference momentum (dimensionless).
        :math:`py = \frac{P_y}{P_0}`
    - tau: Position in longitudinal direction in meters, relative to the reference
        particle. :math:`\tau = ct - \frac{s}{\beta_0}`, where s is the position along
        the beamline. In this notation, particle ahead of the reference particle will
        have negative :math:`\tau`.
    - p: Relative energy deviation from the reference particle (dimensionless).
        :math:`p = \frac{\Delta E}{p_0 C}`, where :math:`p_0` is the reference momentum.
        :math:`\Delta E = E - E_0`
    """

    UNVECTORIZED_NUM_ATTR_DIMS = {
        "energy": 0,
        "total_charge": 0,
        "s": 0,
        "mu_x": 0,
        "sigma_x": 0,
        "mu_px": 0,
        "sigma_px": 0,
        "mu_y": 0,
        "sigma_y": 0,
        "mu_py": 0,
        "sigma_py": 0,
        "mu_tau": 0,
        "sigma_tau": 0,
        "mu_p": 0,
        "sigma_p": 0,
        "relativistic_gamma": 0,
        "relativistic_beta": 0,
        "p0c": 0,
        "cov_xpx": 0,
        "cov_ypy": 0,
        "cov_taup": 0,
        "emittance_x": 0,
        "normalized_emittance_x": 0,
        "beta_x": 0,
        "alpha_x": 0,
        "emittance_y": 0,
        "normalized_emittance_y": 0,
        "beta_y": 0,
        "alpha_y": 0,
    }

    @classmethod
    @abstractmethod
    def from_parameters(
        cls,
        mu_x: torch.Tensor | None = None,
        mu_px: torch.Tensor | None = None,
        mu_y: torch.Tensor | None = None,
        mu_py: torch.Tensor | None = None,
        mu_tau: torch.Tensor | None = None,
        mu_p: torch.Tensor | None = None,
        sigma_x: torch.Tensor | None = None,
        sigma_px: torch.Tensor | None = None,
        sigma_y: torch.Tensor | None = None,
        sigma_py: torch.Tensor | None = None,
        sigma_tau: torch.Tensor | None = None,
        sigma_p: torch.Tensor | None = None,
        cov_xpx: torch.Tensor | None = None,
        cov_ypy: torch.Tensor | None = None,
        cov_taup: torch.Tensor | None = None,
        cov_xp: torch.Tensor | None = None,
        cov_pxp: torch.Tensor | None = None,
        cov_yp: torch.Tensor | None = None,
        cov_pyp: torch.Tensor | None = None,
        energy: torch.Tensor | None = None,
        total_charge: torch.Tensor | None = None,
        s: torch.Tensor | None = None,
        species: Species | None = None,
        device: torch.device | None = None,
        dtype: torch.dtype | None = None,
    ) -> "Beam":
        """
        Create beam that with given beam parameters.

        :param mu_x: Center of the particle distribution on x in meters.
        :param mu_px: Center of the particle distribution on px, dimensionless.
        :param mu_y: Center of the particle distribution on y in meters.
        :param mu_py: Center of the particle distribution on yp, dimensionless.
        :param mu_tau: Center of the particle distribution on tau in meters.
        :param mu_p: Center of the particle distribution on p, dimensionless.
        :param sigma_x: Sigma of the particle distribution in x direction in meters.
        :param sigma_px: Sigma of the particle distribution in px direction,
            dimensionless.
        :param sigma_y: Sigma of the particle distribution in y direction in meters.
        :param sigma_py: Sigma of the particle distribution in yp direction,
            dimensionless.
        :param sigma_tau: Sigma of the particle distribution in longitudinal direction,
            in meters.
        :param sigma_p: Sigma of the particle distribution in p direction,
            dimensionless.
        :param cov_xpx: Covariance between x and px.
        :param cov_ypy: Covariance between y and py.
        :param cov_taup: Covariance between tau and p.
        :param cov_xp: Covariance between x and p.
        :param cov_pxp: Covariance between px and p.
        :param cov_yp: Covariance between y and p.
        :param cov_pyp: Covariance between py and p.
        :param energy: Reference energy of the beam in eV.
        :param total_charge: Total charge of the beam in C.
        :param s: Position along the beamline of the reference particle in meters.
        :param species: Particle species of the beam. Defaults to electron.
        :param device: Device that the beam creates its tensors on.
        :param dtype: Data type of the tensors created by the beam.
        """
        raise NotImplementedError

    @classmethod
    @abstractmethod
    def from_twiss(
        cls,
        beta_x: torch.Tensor | None = None,
        alpha_x: torch.Tensor | None = None,
        emittance_x: torch.Tensor | None = None,
        beta_y: torch.Tensor | None = None,
        alpha_y: torch.Tensor | None = None,
        emittance_y: torch.Tensor | None = None,
        sigma_tau: torch.Tensor | None = None,
        sigma_p: torch.Tensor | None = None,
        cov_taup: torch.Tensor | None = None,
        dispersion_x: torch.Tensor | None = None,
        dispersion_px: torch.Tensor | None = None,
        dispersion_y: torch.Tensor | None = None,
        dispersion_py: torch.Tensor | None = None,
        energy: torch.Tensor | None = None,
        total_charge: torch.Tensor | None = None,
        s: torch.Tensor | None = None,
        species: Species | None = None,
        device: torch.device | None = None,
        dtype: torch.dtype | None = None,
    ) -> "Beam":
        """
        Create a beam from twiss parameters.

        :param beta_x: Beta function in x direction in meters.
        :param alpha_x: Alpha function in x direction in rad.
        :param emittance_x: Emittance in x direction in m*rad.
        :param beta_y: Beta function in y direction in meters.
        :param alpha_y: Alpha function in y direction in rad.
        :param emittance_y: Emittance in y direction in m*rad.
        :param sigma_tau: Sigma of the particle distribution in longitudinal direction,
            in meters.
        :param sigma_p: Sigma of the particle distribution in p direction,
            dimensionless.
        :param cov_taup: Covariance between tau and p.
        :param dispersion_x: Dispersion in x direction in meters.
        :param dispersion_px: Dispersion in px direction, dimensionless.
        :param dispersion_y: Dispersion in y direction in meters.
        :param dispersion_py: Dispersion in py direction, dimensionless.
        :param energy: Energy of the beam in eV.
        :param total_charge: Total charge of the beam in C.
        :param species: Particle species of the beam. Defaults to electron.
        :param s: Position along the beamline of the reference particle in meters.
        :param device: Device that the beam creates its tensors on.
        :param dtype: Data type of the tensors created by the beam.
        """
        raise NotImplementedError

    @classmethod
    @abstractmethod
    def from_ocelot(
        cls, parray, device: torch.device = None, dtype: torch.dtype = None
    ) -> "Beam":
        """Convert an Ocelot ParticleArray `parray` to a Cheetah Beam."""
        raise NotImplementedError

    @classmethod
    @abstractmethod
    def from_astra(
        cls, path: str, device: torch.device = None, dtype: torch.dtype = None
    ) -> "Beam":
        """Load an Astra particle distribution as a Cheetah Beam."""
        raise NotImplementedError

    def transformed_to(
        self,
        mu_x: torch.Tensor | None = None,
        mu_px: torch.Tensor | None = None,
        mu_y: torch.Tensor | None = None,
        mu_py: torch.Tensor | None = None,
        mu_tau: torch.Tensor | None = None,
        mu_p: torch.Tensor | None = None,
        sigma_x: torch.Tensor | None = None,
        sigma_px: torch.Tensor | None = None,
        sigma_y: torch.Tensor | None = None,
        sigma_py: torch.Tensor | None = None,
        sigma_tau: torch.Tensor | None = None,
        sigma_p: torch.Tensor | None = None,
        energy: torch.Tensor | None = None,
        total_charge: torch.Tensor | None = None,
        species: Species | None = None,
        device: torch.device | None = None,
        dtype: torch.dtype | None = None,
    ) -> "Beam":
        """
        Create version of this beam that is transformed to new beam parameters.

        :param mu_x: Center of the particle distribution on x in meters.
        :param mu_px: Center of the particle distribution on px, dimensionless.
        :param mu_y: Center of the particle distribution on y in meters.
        :param mu_py: Center of the particle distribution on yp, dimensionless.
        :param mu_tau: Center of the particle distribution on tau in meters.
        :param mu_p: Center of the particle distribution on p, dimensionless.
        :param sigma_x: Sigma of the particle distribution in x direction in meters.
        :param sigma_px: Sigma of the particle distribution in px direction,
            dimensionless.
        :param sigma_y: Sigma of the particle distribution in y direction in meters.
        :param sigma_py: Sigma of the particle distribution in yp direction,
            dimensionless.
        :param sigma_tau: Sigma of the particle distribution in longitudinal direction,
            in meters.
        :param sigma_p: Sigma of the particle distribution in p direction,
            dimensionless.
        :param energy: Reference energy of the beam in eV.
        :param total_charge: Total charge of the beam in C.
        :param species: Particle species of the beam.
        :param device: Device that the beam creates its tensors on.
        :param dtype: Data type of the tensors created by the beam.
        """
        device = device if device is not None else self.mu_x.device
        dtype = dtype if dtype is not None else self.mu_x.dtype

        # Figure out vector dimensions of the original beam and check that passed
        # arguments have the same vector dimensions.
        shape = self.mu_x.shape
        not_nones = [
            argument
            for argument in [
                mu_x,
                mu_px,
                mu_y,
                mu_py,
                mu_tau,
                mu_p,
                sigma_x,
                sigma_px,
                sigma_y,
                sigma_py,
                sigma_tau,
                sigma_p,
                energy,
                total_charge,
            ]
            if argument is not None
        ]
        if len(not_nones) > 0:
            assert all(
                argument.shape == shape for argument in not_nones
            ), "Arguments must have the same shape."

        mu_x = mu_x if mu_x is not None else self.mu_x
        mu_px = mu_px if mu_px is not None else self.mu_px
        mu_y = mu_y if mu_y is not None else self.mu_y
        mu_py = mu_py if mu_py is not None else self.mu_py
        mu_tau = mu_tau if mu_tau is not None else self.mu_tau
        mu_p = mu_p if mu_p is not None else self.mu_p
        sigma_x = sigma_x if sigma_x is not None else self.sigma_x
        sigma_px = sigma_px if sigma_px is not None else self.sigma_px
        sigma_y = sigma_y if sigma_y is not None else self.sigma_y
        sigma_py = sigma_py if sigma_py is not None else self.sigma_py
        sigma_tau = sigma_tau if sigma_tau is not None else self.sigma_tau
        sigma_p = sigma_p if sigma_p is not None else self.sigma_p
        energy = energy if energy is not None else self.energy
        total_charge = total_charge if total_charge is not None else self.total_charge
        species = species if species is not None else self.species

        return self.__class__.from_parameters(
            mu_x=mu_x,
            mu_px=mu_px,
            mu_y=mu_y,
            mu_py=mu_py,
            mu_tau=mu_tau,
            mu_p=mu_p,
            sigma_x=sigma_x,
            sigma_px=sigma_px,
            sigma_y=sigma_y,
            sigma_py=sigma_py,
            sigma_tau=sigma_tau,
            sigma_p=sigma_p,
            energy=energy,
            total_charge=total_charge,
            species=species,
            device=device,
            dtype=dtype,
        )

    @property
    @abstractmethod
    def mu_x(self) -> torch.Tensor:
        raise NotImplementedError

    @property
    @abstractmethod
    def sigma_x(self) -> torch.Tensor:
        raise NotImplementedError

    @property
    @abstractmethod
    def mu_px(self) -> torch.Tensor:
        raise NotImplementedError

    @property
    @abstractmethod
    def sigma_px(self) -> torch.Tensor:
        raise NotImplementedError

    @property
    @abstractmethod
    def mu_y(self) -> torch.Tensor:
        raise NotImplementedError

    @property
    @abstractmethod
    def sigma_y(self) -> torch.Tensor:
        raise NotImplementedError

    @property
    @abstractmethod
    def mu_py(self) -> torch.Tensor:
        raise NotImplementedError

    @property
    @abstractmethod
    def sigma_py(self) -> torch.Tensor:
        raise NotImplementedError

    @property
    @abstractmethod
    def mu_tau(self) -> torch.Tensor:
        raise NotImplementedError

    @property
    @abstractmethod
    def sigma_tau(self) -> torch.Tensor:
        raise NotImplementedError

    @property
    @abstractmethod
    def mu_p(self) -> torch.Tensor:
        raise NotImplementedError

    @property
    @abstractmethod
    def sigma_p(self) -> torch.Tensor:
        raise NotImplementedError

    @property
    def relativistic_gamma(self) -> torch.Tensor:
        """Reference relativistic gamma of the beam."""
        return self.energy / self.species.mass_eV

    @property
    def relativistic_beta(self) -> torch.Tensor:
        """Reference relativistic beta of the beam."""
        relativistic_beta = torch.ones_like(self.relativistic_gamma)
<<<<<<< HEAD
        relativistic_beta[self.relativistic_gamma.abs() > 0] = (
            1
            - self.relativistic_gamma[self.relativistic_gamma > 0].square().reciprocal()
        ).sqrt()
=======
        relativistic_beta[torch.abs(self.relativistic_gamma) > 0] = torch.sqrt(
            1 - 1 / (self.relativistic_gamma[self.relativistic_gamma > 0].square())
        )
>>>>>>> 9d996d0b
        return relativistic_beta

    @property
    def p0c(self) -> torch.Tensor:
        """Reference momentum * speed of light in eV."""
        return self.relativistic_beta * self.relativistic_gamma * self.species.mass_eV

    @property
    @abstractmethod
    def cov_xpx(self) -> torch.Tensor:
        # The covariance of (x,px) ~ $\sigma_{xpx}$
        raise NotImplementedError

    @property
    @abstractmethod
    def cov_ypy(self) -> torch.Tensor:
        raise NotImplementedError

    @property
    @abstractmethod
    def cov_taup(self) -> torch.Tensor:
        raise NotImplementedError

    @property
    @abstractmethod
    def cov_xp(self) -> torch.Tensor:
        """Covariance of between `x` and `p`."""
        raise NotImplementedError

    @property
    @abstractmethod
    def cov_pxp(self) -> torch.Tensor:
        """Covariance between `px` and `p`."""
        raise NotImplementedError

    @property
    @abstractmethod
    def cov_yp(self) -> torch.Tensor:
        """Covariance between `y` and `p`."""
        raise NotImplementedError

    @property
    @abstractmethod
    def cov_pyp(self) -> torch.Tensor:
        """Covariance between `py` and `p`."""
        raise NotImplementedError

    @property
    def projected_emittance_x(self) -> torch.Tensor:
        """
        Projected emittance of the beam in x direction in m.
        This is determined from the beam sizes without dispersion correction.
        """
        return torch.sqrt(
            self.sigma_x.square() * self.sigma_px.square() - self.cov_xpx.square(),
        )

    @property
    def emittance_x(self) -> torch.Tensor:
        """
        Uncoupled betatron emittance of the beam in x direction in m.
        This is computed with the dispersion correction.
        """

        return torch.sqrt(
            (self.sigma_x.square() - self.cov_xp.square() / self.sigma_p.square())
            * (self.sigma_px.square() - self.cov_pxp.square() / self.sigma_p.square())
            - (
                self.cov_xpx - self.cov_xp * self.cov_pxp / self.sigma_p.square()
            ).square(),
        )

    @property
    def normalized_emittance_x(self) -> torch.Tensor:
        """Normalized emittance of the beam in x direction in m."""
        return self.emittance_x * self.relativistic_beta * self.relativistic_gamma

    @property
    def beta_x(self) -> torch.Tensor:
        """Beta function in x direction in meters."""
        return (
            self.sigma_x.square() - self.cov_xp.square() / self.sigma_p.square()
        ) / self.emittance_x

    @property
    def alpha_x(self) -> torch.Tensor:
        """Alpha function in x direction, dimensionless."""
        return (
            -(self.cov_xpx - self.cov_xp * self.cov_pxp / self.sigma_p.square())
            / self.emittance_x
        )

    @property
    def projected_emittance_y(self) -> torch.Tensor:
        """Projected emittance of the beam in y direction in m.
        This is determined from the beam sizes without dispersion correction.
        """
        return torch.sqrt(
            self.sigma_y.square() * self.sigma_py.square() - self.cov_ypy.square()
        )

    @property
    def emittance_y(self) -> torch.Tensor:
        """
        Uncoupled betatron emittance of the beam in y direction in m.
        This is computed with the dispersion correction.
        """

        return torch.sqrt(
            (self.sigma_y.square() - self.cov_yp.square() / self.sigma_p.square())
            * (self.sigma_py.square() - self.cov_pyp.square() / self.sigma_p.square())
            - (
                self.cov_ypy - self.cov_yp * self.cov_pyp / self.sigma_p.square()
            ).square(),
        )

    @property
    def normalized_emittance_y(self) -> torch.Tensor:
        """Normalized emittance of the beam in y direction in m."""
        return self.emittance_y * self.relativistic_beta * self.relativistic_gamma

    @property
    def beta_y(self) -> torch.Tensor:
        """Beta function in y direction in meters."""
        return (
            self.sigma_y.square() - self.cov_yp.square() / self.sigma_p.square()
        ) / self.emittance_y

    @property
    def alpha_y(self) -> torch.Tensor:
        """Alpha function in y direction, dimensionless."""
        return (
            -(self.cov_ypy - self.cov_yp * self.cov_pyp / self.sigma_p.square())
            / self.emittance_y
        )

    @property
    def dispersion_x(self) -> torch.Tensor:
        """Dispersion of the beam in x direction in m."""
        return self.cov_xp / self.sigma_p.square()

    @property
    def dispersion_px(self) -> torch.Tensor:
        """Dispersion of the beam in px direction, dimensionless."""
        return self.cov_pxp / self.sigma_p.square()

    @property
    def dispersion_y(self) -> torch.Tensor:
        """Dispersion of the beam in y direction in m."""
        return self.cov_yp / self.sigma_p.square()

    @property
    def dispersion_py(self) -> torch.Tensor:
        """Dispersion of the beam in py direction, dimensionless."""
        return self.cov_pyp / self.sigma_p.square()

    @abstractmethod
    def clone(self) -> "Beam":
        """Return a cloned beam that does not share the underlying memory."""
        raise NotImplementedError

    def register_buffer_or_parameter(
        self, name: str, value: torch.Tensor | nn.Parameter
    ) -> None:
        """
        Register a buffer or parameter with the given name and value. Automatically
        selects the correct method from `register_buffer` or `register_parameter` based
        on the type of `value`.

        :param name: Name of the buffer or parameter.
        :param value: Value of the buffer or parameter.
        :param default: Default value of the buffer.
        """
        if isinstance(value, nn.Parameter):
            self.register_parameter(name, value)
        else:
            self.register_buffer(name, value)

    def __repr__(self) -> str:
        raise NotImplementedError<|MERGE_RESOLUTION|>--- conflicted
+++ resolved
@@ -376,16 +376,10 @@
     def relativistic_beta(self) -> torch.Tensor:
         """Reference relativistic beta of the beam."""
         relativistic_beta = torch.ones_like(self.relativistic_gamma)
-<<<<<<< HEAD
         relativistic_beta[self.relativistic_gamma.abs() > 0] = (
             1
             - self.relativistic_gamma[self.relativistic_gamma > 0].square().reciprocal()
         ).sqrt()
-=======
-        relativistic_beta[torch.abs(self.relativistic_gamma) > 0] = torch.sqrt(
-            1 - 1 / (self.relativistic_gamma[self.relativistic_gamma > 0].square())
-        )
->>>>>>> 9d996d0b
         return relativistic_beta
 
     @property
