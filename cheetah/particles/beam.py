--- conflicted
+++ resolved
@@ -376,15 +376,12 @@
     def relativistic_beta(self) -> torch.Tensor:
         """Reference relativistic beta of the beam."""
         relativistic_beta = torch.ones_like(self.relativistic_gamma)
-<<<<<<< HEAD
         relativistic_beta[(self.relativistic_gamma).abs() > 0] = (
-            1 - 1 / (self.relativistic_gamma[self.relativistic_gamma > 0] ** 2)
+            1
+            - (
+                self.relativistic_gamma[self.relativistic_gamma > 0].square()
+            ).reciprocal()
         ).sqrt()
-=======
-        relativistic_beta[torch.abs(self.relativistic_gamma) > 0] = torch.sqrt(
-            1 - 1 / (self.relativistic_gamma[self.relativistic_gamma > 0].square())
-        )
->>>>>>> 9d996d0b
         return relativistic_beta
 
     @property
@@ -438,15 +435,9 @@
         Projected emittance of the beam in x direction in m.
         This is determined from the beam sizes without dispersion correction.
         """
-<<<<<<< HEAD
         return (
             self.sigma_x.square() * self.sigma_px.square() - self.cov_xpx.square()
         ).sqrt()
-=======
-        return torch.sqrt(
-            self.sigma_x.square() * self.sigma_px.square() - self.cov_xpx.square(),
-        )
->>>>>>> 9d996d0b
 
     @property
     def emittance_x(self) -> torch.Tensor:
@@ -454,8 +445,6 @@
         Uncoupled betatron emittance of the beam in x direction in m.
         This is computed with the dispersion correction.
         """
-
-<<<<<<< HEAD
         return (
             (
                 (self.sigma_x.square() - self.cov_xp.square() / self.sigma_p.square())
@@ -468,15 +457,6 @@
                 ).square()
             )
         ).sqrt()
-=======
-        return torch.sqrt(
-            (self.sigma_x.square() - self.cov_xp.square() / self.sigma_p.square())
-            * (self.sigma_px.square() - self.cov_pxp.square() / self.sigma_p.square())
-            - (
-                self.cov_xpx - self.cov_xp * self.cov_pxp / self.sigma_p.square()
-            ).square(),
-        )
->>>>>>> 9d996d0b
 
     @property
     def normalized_emittance_x(self) -> torch.Tensor:
@@ -503,15 +483,9 @@
         """Projected emittance of the beam in y direction in m.
         This is determined from the beam sizes without dispersion correction.
         """
-<<<<<<< HEAD
         return (
             self.sigma_y.square() * self.sigma_py.square() - self.cov_ypy.square()
         ).sqrt()
-=======
-        return torch.sqrt(
-            self.sigma_y.square() * self.sigma_py.square() - self.cov_ypy.square()
-        )
->>>>>>> 9d996d0b
 
     @property
     def emittance_y(self) -> torch.Tensor:
@@ -519,23 +493,13 @@
         Uncoupled betatron emittance of the beam in y direction in m.
         This is computed with the dispersion correction.
         """
-
-<<<<<<< HEAD
-        return (
-=======
-        return torch.sqrt(
->>>>>>> 9d996d0b
+        return (
             (self.sigma_y.square() - self.cov_yp.square() / self.sigma_p.square())
             * (self.sigma_py.square() - self.cov_pyp.square() / self.sigma_p.square())
             - (
                 self.cov_ypy - self.cov_yp * self.cov_pyp / self.sigma_p.square()
-<<<<<<< HEAD
             ).square()
         ).sqrt()
-=======
-            ).square(),
-        )
->>>>>>> 9d996d0b
 
     @property
     def normalized_emittance_y(self) -> torch.Tensor:
