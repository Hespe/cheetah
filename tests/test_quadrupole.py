--- conflicted
+++ resolved
@@ -282,21 +282,13 @@
 
     # Compute the transfer matrices
     energy = torch.tensor(1e9, dtype=dtype)
-<<<<<<< HEAD
     species = cheetah.Species("electron", dtype=dtype)
-=======
-    species = cheetah.Species("electron")
->>>>>>> 276cb840
 
     tm_quad = quad.first_order_transfer_map(energy, species)
     tm_skew_quad = skew_quad.first_order_transfer_map(energy, species)
     tm_drift = drift.first_order_transfer_map(energy, species)
 
-<<<<<<< HEAD
     # Check that the transfer matrices are equal to the precision of the dtype
-=======
-    # Check that the transfer matrices are equal of the dtype
->>>>>>> 276cb840
     assert torch.allclose(tm_drift, tm_quad)
     assert torch.allclose(
         tm_drift, tm_skew_quad, atol=1e-8 if dtype == torch.float64 else 1e-7
