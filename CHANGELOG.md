--- conflicted
+++ resolved
@@ -11,11 +11,8 @@
 - Add the ability to the Bmad and Elegant converters to parse expressions that access properties from other elements (see #501, #498) (@amylizzle, @jank324)
 - Update the Elegant converter to allow element names with colon as well as the definition of reversed beamlines with a minus sign. (see #504) (@cr-xu, @jank324)
 - `Segment`s can now conveniently be reversed with the `Segment.reversed` method (see #504) (@jank324)
-<<<<<<< HEAD
 - Allow second-order tracking for dipole, drift, and quadrupole elements, and add a convenient method to set tracking method for all the segment. Rename the tracking method `cheetah` to `linear`. (see #476) (@cr-xu)
-=======
 - New feature for generating 3D models of lattices and viewing them (see #352, #502) (@jank324, @chrisjcc)
->>>>>>> 01f4aed7
 
 ### 🐛 Bug fixes
 
