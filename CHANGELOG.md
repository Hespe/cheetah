# Changelog

## v0.7.1 [🚧 Work in Progress]

### 🚨 Breaking Changes

- The `incoming` argument of `Segment.plot_overview` is no longer optional. This change also affects the order of the arguments. Fixes an exception that was raised by an underlying plot function that requires `incoming` to be set. (see #316, #344) (@Hespe)
- Python 3.9 is no longer supported. This does not immediately break existing code, but might cause it to break in the future. (see #325) (@jank324)
- The covariance properties of the different beam classes were renamed from names like `cor_x` and `sigma_xpx` to consistent names like `cov_xpx` (see #331) (@jank324)

### 🚀 Features

- `ParticleBeam` now supports importing from and exporting to [openPMD-beamphysics](https://github.com/ChristopherMayes/openPMD-beamphysics) HDF5 files and `ParticleGroup` objects. This allows for easy conversion to and from other file formats supported by openPMD-beamphysics. (see #305, #320) (@cr-xu, @Hespe)
- Add `marker`, `quadrupole` and `csbend` element names to the Elegant converter (see #327) (@jank324)
- Add Python 3.13 support (see #275) (@jank324)
- Methods `to_parameter_beam` and `to_particle_beam` have been added for convenient conversion between `ParticleBeam` and `ParameterBeam` (see #331) (@jank324)
- Beam classes now have the `mu_tau` and `mu_p` properties on their interfaces (see #331) (@jank324)

### 🐛 Bug fixes

- Fix issue where a space before a comma could cause the Elegant and Bmad converters to fail (see #327) (@jank324)
- Fix issue of `BPM` and `Screen` not properly converting the `dtype` of their readings (see #335) (@Hespe)

### 🐆 Other

- Test tolerances were adjusted reduce the chance of random test failures (see #309, #324) (@Hespe, @jank324)
- The copyright years were updated to 2025 (see #318) (@jank324)
- The broken institution logo rendering in the documentation has been fixed (see #318) (@jank324)
- Added `pyproject.toml` to conform with PEP 660 as enforced as of pip 25 for editable installs (see #334) (@jank324)
- Add TUHH logo to contributing institution logos (see #338) (@jank324)
<<<<<<< HEAD
- Doc: ImpactX Example (Space Charge) #341 (@ax3l)
- Add link to the new Discord server (see #355) (@jank324)
=======
- The tests for backward-mode differentiation with space charge was improved by checking the accuracy of the gradients (see #339) (@RemiLehe)
- A tests for forward-mode differentiation with space charge was added (see #339) (@RemiLehe)
- Link to different ImpactX example in test docstring (see #341) (@ax3l)
>>>>>>> 716d28a0

### 🌟 First Time Contributors

## [v0.7.0](https://github.com/desy-ml/cheetah/releases/tag/v0.7.0) (2024-12-13)

We are proud to announce this new major release of Cheetah! This is probably the biggest release since the original Cheetah release, with many with significant upgrades under the hood. Cheetah is now fully vectorised and compatible with PyTorch broadcasting rules, while additional physics and higher fidelity options for existing physics have also been introduced. Despite extensive testing, you might still encounter a few bugs. Please report them by opening an issue, so we can fix them as soon as possible and improve the experience for everyone.

### 🚨 Breaking Changes

- Cheetah is now vectorised. This means that you can run multiple simulations in parallel by passing a batch of beams and settings, resulting a number of interfaces being changed. For Cheetah developers this means that you now have to account for an arbitrary-dimensional tensor of most of the properties of you element, rather than a single value, vector or whatever else a property was before. (see #116, #157, #170, #172, #173, #198, #208, #213, #215, #218, #229, #233, #258, #265, #284, #291) (@jank324, @cr-xu, @Hespe, @roussel-ryan)
- As part of the vectorised rewrite, the `Aperture` no longer removes particles. Instead, `ParticleBeam.survival_probabilities` tracks the probability that a particle has survived (i.e. the inverse probability that it has been lost). This also comes with the removal of `Beam.empty`. Note that particle losses in `Aperture` are currently not differentiable. This will be addressed in a future release. (see #268) (@cr-xu, @jank324)
- The fifth particle coordinate `s` is renamed to `tau`. Now Cheetah uses the canonical variables in phase space $(x,px=\frac{P_x}{p_0},y,py, \tau=c\Delta t, \delta=\Delta E/{p_0 c})$. In addition, the trailing "s" was removed from some beam property names (e.g. `beam.xs` becomes `beam.x`). (see #163, #284) (@cr-xu, @Hespe)
- `Screen` no longer blocks the beam (by default). To return to old behaviour, set `Screen.is_blocking = True`. (see #208) (@jank324, @roussel-ryan)
- The way `dtype`s are determined is now more in line with PyTorch's conventions. This may cause different-than-expected `dtype`s in old code. (see #254) (@Hespe, @jank324)
- `Beam.parameters()` no longer shadows `torch.nn.Module.parameters()`. The previously returned properties now need to be queried individually. (see #300) (@Hespe)
- `e1` and `e2` in `Dipole` and `RBend` have been renamed and made more consistent between the different magnet types. They now have prefixes `dipole_` and `rbend_` respectively. (see #289) (@Hespe, @jank324)
- The `_transfer_map` property of `CustomTransferMap` has been renamed to `predefined_transfer_map`. (see #289) (@Hespe, @jank324)

### 🚀 Features

- `CustomTransferMap` elements created by combining multiple other elements will now reflect that in their `name` attribute (see #100) (@jank324)
- Add a new class method for `ParticleBeam` to generate a 3D uniformly distributed ellipsoidal beam (see #146) (@cr-xu, @jank324)
- Add Python 3.12 support (see #161) (@jank324)
- Implement space charge using Green's function in a `SpaceChargeKick` element (see #142) (@greglenerd, @RemiLehe, @ax3l, @cr-xu, @jank324)
- `Segment`s can now be imported from Bmad to devices other than `torch.device("cpu")` and dtypes other than `torch.float32` (see #196, #206) (@jank324)
- `Screen` now offers the option to use KDE for differentiable images (see #200) (@cr-xu, @roussel-ryan)
- Moving `Element`s and `Beam`s to a different `device` and changing their `dtype` like with any `torch.nn.Module` is now possible (see #209) (@jank324)
- `Quadrupole` now supports tracking with Cheetah's matrix-based method or with Bmad's more accurate method (see #153) (@jp-ga, @jank324)
- Port Bmad-X tracking methods to Cheetah for `Quadrupole`, `Drift`, and `Dipole` (see #153, #240) (@jp-ga, @jank324)
- Add `TransverseDeflectingCavity` element (following the Bmad-X implementation) (see #240, #278 #296) (@jp-ga, @cr-xu, @jank324)
- `Dipole` and `RBend` now take a focusing moment `k1` (see #235, #247) (@Hespe)
- Implement a converter for lattice files imported from Elegant (see #222, #251, #273, #281) (@Hespe, @jank324)
- `Beam` and `Element` objects now have a `.clone()` method to create a deep copy (see #289) (@Hespe, @jank324)
- `ParticleBeam` now comes with methods for plotting the beam distribution in a variety of ways (see #292) (@roussel-ryan, @jank324)

### 🐛 Bug fixes

- Now all `Element` have a default length of `torch.zeros((1))`, fixing occasional issues with using elements without length, such as `Marker`, `BPM`, `Screen`, and `Aperture`. (see #143) (@cr-xu)
- Fix bug in `Cavity` `_track_beam` (see #150) (@jp-ga)
- Fix issue where dipoles would not get a unique name by default (see #186) (@Hespe)
- Add `name` to `Drift` element `__repr__` (see #201) (@ansantam)
- Fix bug where `dtype` was not used when creating a `ParameterBeam` from Twiss parameters (see #206) (@jank324)
- Fix bug after running `Segment.inactive_elements_as_drifts` the drifts could have the wrong `dtype` (see #206) (@jank324)
- Fix an issue where splitting elements would result in splits with a different `dtype` (see #211) (@jank324)
- Fix issue in Bmad import where collimators had no length by interpreting them as `Drift` + `Aperture` (see #249) (@jank324)
- Fix NumPy 2 compatibility issues with PyTorch on Windows (see #220, #242) (@Hespe)
- Fix issue with Dipole hgap conversion in Bmad import (see #261) (@cr-xu)
- Fix plotting for segments that contain tensors with `require_grad=True` (see #288) (@Hespe)
- Fix bug where `Element.length` could not be set as a `torch.nn.Parameter` (see #301) (@jank324, @Hespe)
- Fix registration of `torch.nn.Parameter` at initilization for elements and beams (see #303) (@Hespe)
- Fix warnings about NumPy deprecations and unintentional tensor clones (see #308) (@Hespe)

### 🐆 Other

- Update versions of some steps used by GitHub actions to handle Node.js 16 end-of-life (@jank324)
- Update versions in pre-commit config (see #148) (@jank324)
- Split `accelerator` and `beam` into separate submodules (see #158) (@jank324)
- Update reference from arXiv preprint to PRAB publication (see #166) (@jank324)
- Rename converter modules to the respective name of the accelerator code (see #167) (@jank324)
- Added imports to the code example in the README (see #188) (@jank324)
- Refactor definitions of physical constants (see #189) (@Hespe)
- Fix the quadrupole strength units in the quadrupole docstring (see #202) (@ansantam)
- Add CI runs for macOS (arm64) and Windows (see #226) (@cr-xu, @jank324, @Hespe)
- Clean up CI pipelines (see #243, #244) (@jank324)
- Fix logo display in README (see #252) (@jank324)
- Made `Beam` an abstract class (see #284) (@Hespe)
- Releases are now automatically archived on Zenodo and given a DOI (@jank324)
- The Acknowledgements section in the README has been updated to reflect new contributors (see #304) (@jank324, @AnEichler)

### 🌟 First Time Contributors

- Grégoire Charleux (@greglenerd)
- Remi Lehe (@RemiLehe)
- Axel Huebl (@ax3l)
- Juan Pablo Gonzalez-Aguilera (@jp-ga)
- Andrea Santamaria Garcia (@ansantam)
- Ryan Roussel (@roussel-ryan)
- Christian Hespe (@Hespe)
- Annika Eichler (@AnEichler)

## [v0.6.3](https://github.com/desy-ml/cheetah/releases/tag/v0.6.3) (2024-03-28)

### 🐛 Bug fixes

- Fix bug in `Cavity` transfer map bug. (see #129 and #135) (@cr-xu)

### 🐆 Other

- Add GPL 3 licence (see #131) (@jank324)

## [v0.6.2](https://github.com/desy-ml/cheetah/releases/tag/v0.6.2) (2024-02-13)

### 🚨 Breaking Changes

- The handling of `device` and `dtype` was overhauled. They might not behave as expected. `Element`s also no longer have a `device` attribute. (see #115) (@jank324)

### 🚀 Features

- Add charge to the `ParameterBeam` and `ParticleBeam` classes (see #86) (@cr-xu)
- Add opt-in speed optimisations (see #88) (@jank324)

### 🐛 Bug fixes

- Fix the transfer maps in `Drift` and `Dipole`; Add R56 in horizontal and vertical correctors modelling (see #90) (@cr-xu)
- Fix fringe_field_exit of `Dipole` is overwritten by `fringe_field` bug (see #99) (@cr-xu)
- Fix error caused by mismatched devices on machines with CUDA GPUs (see #97 and #115) (@jank324)
- Fix error raised when tracking a `ParameterBeam` through an active `BPM` (see #101) (@jank324)
- Fix error in ASTRA beam import where the energy was set to `float64` instead of `float32` (see #111) (@jank324)
- Fix missing passing of `total_charge` in `ParameterBeam.transformed_to` (see #112) (@jank324)
- Fix `Cavitiy.__repr__` printing `voltage` value for `phase` property (see #121) (@jank324)

### 🐆 Other

- Add pull request template (see #97) (@jank324)
- Add _Acknowledgements_ section to README (see #103) (@jank324)
- `benchmark` directory was moved to `desy-ml/cheetah-demos` repository (see #108) (@jank324)
- Update citations to new arXiv preprint (see #117) (@jank324)
- Improve the docstring with proper units for the phase space dimensions (see #122) (@cr-xu)
- Link to the new paper (on arXiv) in the documentation (see #125) (@jank324)

## [v0.6.1](https://github.com/desy-ml/cheetah/releases/tag/v0.6.1) (2023-09-17)

### 🐛 Bug fixes

- Fix issue where `converters` submodule was not installed properly (see 1562496) (@jank324)

## [v0.6.0](https://github.com/desy-ml/cheetah/releases/tag/v0.6.0) (2023-09-15)

### 🚨 Breaking Changes

- Cheetah elements are now subclasses of `torch.nn.Module`, where the parameters should always be `torch.Tensor`. This makes cheetah a _fully differentiable simulation code_. (see #11)
- The `cell` keyword argument of `cheetah.Segment` has been renamed to `elements`.
- Element and beam parameters must now always be passed to the constructor or set afterwards as a `torch.Tensor`. It is no longer possible to use `float`, `int` or `np.ndarray`. (see #11)

### 🚀 Features

- Convert from Bmad lattices files (see #65) (@jank324)
- Add proper transfer map for cavity (see #65) (@jank324, @cr-xu)
- Twiss parameter calculation and generate new beam from twiss parameter (see #62) (@jank324, @cr-xu)
- Saving and loading lattices from LatticeJSON (see #9) (@cr-xu)
- Nested `Segment`s can now be flattened (@jank324)
- Ocelot converter adds support for `Cavity`, `TDCavity`, `Marker`, `Monitor`, `RBend`, `SBend`, `Aperture` and `Solenoid` (see #78) (@jank324)

### 🐛 Bug fixes

- Fix dependencies on readthedocs (see #54) (@jank324)
- Fix error when tracking `ParameterBeam` through segment on CPU (see #68) (@cr-xu)

### 🐆 Other

- Add `CHANGELOG.md` (see #74)
- Improved documentation on converting Marker object into cheetah (see #58) (#jank324)

## [v0.5.19](https://github.com/desy-ml/cheetah/releases/tag/v0.5.19) (2023-05-22)

### 🚀 Features

- Better error messages when beam and accelerator devices don't match (@FelixTheilen)

### 🐛 Bug fixes

- Fix BPM issue with `ParameterBeam` (@FelixTheilen)
- Fix wrong screen reading dimensions (@cr-xu)

### 🐆 Other

- Improve docstrings (@FelixTheilen)
- Implement better testing with _pytest_ (@FelixTheilen)
- Setup formatting with `black` and `isort` as well as `flake8` listing (@cr-xu)
- Add type annotations (@jank324)
- Setup Sphinx documentation on readthedocs (@jank324)

## [v0.5.18](https://github.com/desy-ml/cheetah/releases/tag/v0.5.18) (2023-02-06)

### 🐛 Bug Fixes

- Fix issue where multivariate_normal() crashes because cov is not positive-semidefinite.

## [v0.5.17](https://github.com/desy-ml/cheetah/releases/tag/v0.5.17) (2023-02-05)

### 🚀 New Features

- Faster screen reading simulation by using torch.histogramdd()

## [v0.5.16](https://github.com/desy-ml/cheetah/releases/tag/v0.5.16) (2023-02-02)

### 🐛 Bug Fixes

- Fix bug where some screens from the ARES Ocelot lattice were converted to Drift elements.

## [v0.5.15](https://github.com/desy-ml/cheetah/releases/tag/v0.5.15) (2022-10-12)

### 🚀 New Features

- Ocelot has been removed as a mandatory dependency and is now only needed when someone wants to convert from Ocelot objects.

### 🐛 Bug Fixes

- An error that only packages with all dependencies available on PyPI can be installed from PyPI has been fixed.

## [v0.5.14](https://github.com/desy-ml/cheetah/releases/tag/v0.5.14) (2022-09-28)

### 🚀 Features

- Introduce black for code formatting and isort for import organisation.
- Prepare release on PyPI as cheetah-accelerator.

## [v0.5.13](https://github.com/desy-ml/cheetah/releases/tag/v0.5.13) (2022-07-26)

### 🚀 Features

- Add caching of Screen.reading to avoid expensive recomputation

### 🐛 Bug Fixes

- Fix install dependencies

## [v0.5.12](https://github.com/desy-ml/cheetah/releases/tag/v0.5.12) (2022-06-16)

- First Release of Cheetah 🐆🎉<|MERGE_RESOLUTION|>--- conflicted
+++ resolved
@@ -28,14 +28,10 @@
 - The broken institution logo rendering in the documentation has been fixed (see #318) (@jank324)
 - Added `pyproject.toml` to conform with PEP 660 as enforced as of pip 25 for editable installs (see #334) (@jank324)
 - Add TUHH logo to contributing institution logos (see #338) (@jank324)
-<<<<<<< HEAD
-- Doc: ImpactX Example (Space Charge) #341 (@ax3l)
-- Add link to the new Discord server (see #355) (@jank324)
-=======
 - The tests for backward-mode differentiation with space charge was improved by checking the accuracy of the gradients (see #339) (@RemiLehe)
 - A tests for forward-mode differentiation with space charge was added (see #339) (@RemiLehe)
 - Link to different ImpactX example in test docstring (see #341) (@ax3l)
->>>>>>> 716d28a0
+- Add link to the new Discord server (see #355) (@jank324)
 
 ### 🌟 First Time Contributors
 
