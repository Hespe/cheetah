# Changelog

## v0.7.0 [🚧 Work in Progress]

### 🚨 Breaking Changes

- Cheetah is now vectorised. This means that you can run multiple simulations in parallel by passing a batch of beams and settings, resulting a number of interfaces being changed. For Cheetah developers this means that you now have to account for an arbitrary-dimensional tensor of most of the properties of you element, rather than a single value, vector or whatever else a property was before. (see #116, #157, #170, #172, #173, #198, #215, #218, #229, #233) (@jank324, @cr-xu, @hespe)
- The fifth particle coordinate `s` is renamed to `tau`. Now Cheetah uses the canonical variables in phase space $(x,px=\frac{P_x}{p_0},y,py, \tau=c\Delta t, \delta=\Delta E/{p_0 c})$. In addition, the trailing "s" was removed from some beam property names (e.g. `beam.xs` becomes `beam.x`). (see #163) (@cr-xu)

### 🚀 Features

- `CustomTransferMap` elements created by combining multiple other elements will now reflect that in their `name` attribute (see #100) (@jank324)
- Add a new class method for `ParticleBeam` to generate a 3D uniformly distributed ellipsoidal beam (see #146) (@cr-xu, @jank324)
- Add Python 3.12 support (see #161) (@jank324)
- Implement space charge using Green's function in a `SpaceChargeKick` element (see #142) (@greglenerd, @RemiLehe, @ax3l, @cr-xu, @jank324)
- `Segment`s can now be imported from Bmad to devices other than `torch.device("cpu")` and dtypes other than `torch.float32` (see #196, #206) (@jank324)
- `Screen` now offers the option to use KDE for differentiable images (see #200) (@cr-xu, @roussel-ryan)
- Moving `Element`s and `Beam`s to a different `device` and changing their `dtype` like with any `torch.nn.Module` is now possible (see #209) (@jank324)
- `Quadrupole` now supports tracking with Cheetah's matrix-based method or with Bmad's more accurate method (see #153) (@jp-ga, @jank324)
<<<<<<< HEAD
- `Dipole` now takes a focusing moment `k1` (see #235) (@hespe)
- Implement a converter for lattice files imported from Elegant (see #222) (@hespe)
=======
- `Dipole` and `RBend` now take a focusing moment `k1` (see #235, #247) (@hespe)
>>>>>>> 4c021b09

### 🐛 Bug fixes

- Now all `Element` have a default length of `torch.zeros((1))`, fixing occasional issues with using elements without length, such as `Marker`, `BPM`, `Screen`, and `Aperture`. (see #143) (@cr-xu)
- Fix bug in `Cavity` `_track_beam` (see #150) (@jp-ga)
- Fix issue where dipoles would not get a unique name by default (see #186) (@hespe)
- Add `name` to `Drift` element `__repr__` (see #201) (@ansantam)
- Fix bug where `dtype` was not used when creating a `ParameterBeam` from Twiss parameters (see #206) (@jank324)
- Fix bug after running `Segment.inactive_elements_as_drifts` the drifts could have the wrong `dtype` (see #206) (@jank324)
- Fix an issue where splitting elements would result in splits with a different `dtype` (see #211) (@jank324)
- Pin to NumPy 1.X due to compatibility issues on Windows (see #220) (@hespe)

### 🐆 Other

- Update versions of some steps used by GitHub actions to handle Node.js 16 end-of-life (@jank324)
- Update versions in pre-commit config (see #148) (@jank324)
- Split `accelerator` and `beam` into separate submodules (see #158) (@jank324)
- Update reference from arXiv preprint to PRAB publication (see #166) (@jank324)
- Rename converter modules to the respective name of the accelerator code (see #167) (@jank324)
- Added imports to the code example in the README (see #188) (@jank324)
- Refactor definitions of physical constants (see #189) (@hespe)
- Fix the quadrupole strength units in the quadrupole docstring (see #202) (@ansantam)
- Add CI runs for macOS (arm64) and Windows (see #226) (@cr-xu, @jank324, @hespe)
- Clean up CI pipelines (see #243, #244) (@jank324)

## [v0.6.3](https://github.com/desy-ml/cheetah/releases/tag/v0.6.3) (2024-03-28)

### 🐛 Bug fixes

- Fix bug in `Cavity` transfer map bug. (see #129 and #135) (@cr-xu)

### 🐆 Other

- Add GPL 3 licence (see #131) (@jank324)

## [v0.6.2](https://github.com/desy-ml/cheetah/releases/tag/v0.6.2) (2024-02-13)

### 🚨 Breaking Changes

- The handling of `device` and `dtype` was overhauled. They might not behave as expected. `Element`s also no longer have a `device` attribute. (see #115) (@jank324)

### 🚀 Features

- Add charge to the `ParameterBeam` and `ParticleBeam` classes (see #86) (@cr-xu)
- Add opt-in speed optimisations (see #88) (@jank324)

### 🐛 Bug fixes

- Fix the transfer maps in `Drift` and `Dipole`; Add R56 in horizontal and vertical correctors modelling (see #90) (@cr-xu)
- Fix fringe_field_exit of `Dipole` is overwritten by `fringe_field` bug (see #99) (@cr-xu)
- Fix error caused by mismatched devices on machines with CUDA GPUs (see #97 and #115) (@jank324)
- Fix error raised when tracking a `ParameterBeam` through an active `BPM` (see #101) (@jank324)
- Fix error in ASTRA beam import where the energy was set to `float64` instead of `float32` (see #111) (@jank324)
- Fix missing passing of `total_charge` in `ParameterBeam.transformed_to` (see #112) (@jank324)
- Fix `Cavitiy.__repr__` printing `voltage` value for `phase` property (see #121) (@jank324)

### 🐆 Other

- Add pull request template (see #97) (@jank324)
- Add _Acknowledgements_ section to README (see #103) (@jank324)
- `benchmark` directory was moved to `desy-ml/cheetah-demos` repository (see #108) (@jank324)
- Update citations to new arXiv preprint (see #117) (@jank324)
- Improve the docstring with proper units for the phase space dimensions (see #122) (@cr-xu)
- Link to the new paper (on arXiv) in the documentation (see #125) (@jank324)

## [v0.6.1](https://github.com/desy-ml/cheetah/releases/tag/v0.6.1) (2023-09-17)

### 🐛 Bug fixes

- Fix issue where `converters` submodule was not installed properly (see 1562496) (@jank324)

## [v0.6.0](https://github.com/desy-ml/cheetah/releases/tag/v0.6.0) (2023-09-15)

### 🚨 Breaking Changes

- Cheetah elements are now subclasses of `torch.nn.Module`, where the parameters should always be `torch.Tensor`. This makes cheetah a _fully differentiable simulation code_. (see #11)
- The `cell` keyword argument of `cheetah.Segment` has been renamed to `elements`.
- Element and beam parameters must now always be passed to the constructor or set afterwards as a `torch.Tensor`. It is no longer possible to use `float`, `int` or `np.ndarray`. (see #11)

### 🚀 Features

- Convert from Bmad lattices files (see #65) (@jank324)
- Add proper transfer map for cavity (see #65) (@jank324, @cr-xu)
- Twiss parameter calculation and generate new beam from twiss parameter (see #62) (@jank324, @cr-xu)
- Saving and loading lattices from LatticeJSON (see #9) (@cr-xu)
- Nested `Segment`s can now be flattened (@jank324)
- Ocelot converter adds support for `Cavity`, `TDCavity`, `Marker`, `Monitor`, `RBend`, `SBend`, `Aperture` and `Solenoid` (see #78) (@jank324)

### 🐛 Bug fixes

- Fix dependencies on readthedocs (see #54) (@jank324)
- Fix error when tracking `ParameterBeam` through segment on CPU (see #68) (@cr-xu)

### 🐆 Other

- Add `CHANGELOG.md` (see #74)
- Improved documentation on converting Marker object into cheetah (see #58) (#jank324)

## [v0.5.19](https://github.com/desy-ml/cheetah/releases/tag/v0.5.19) (2023-05-22)

### 🚀 Features

- Better error messages when beam and accelerator devices don't match (@FelixTheilen)

### 🐛 Bug fixes

- Fix BPM issue with `ParameterBeam` (@FelixTheilen)
- Fix wrong screen reading dimensions (@cr-xu)

### 🐆 Other

- Improve docstrings (@FelixTheilen)
- Implement better testing with _pytest_ (@FelixTheilen)
- Setup formatting with `black` and `isort` as well as `flake8` listing (@cr-xu)
- Add type annotations (@jank324)
- Setup Sphinx documentation on readthedocs (@jank324)

## [v0.5.18](https://github.com/desy-ml/cheetah/releases/tag/v0.5.18) (2023-02-06)

### 🐛 Bug Fixes

- Fix issue where multivariate_normal() crashes because cov is not positive-semidefinite.

## [v0.5.17](https://github.com/desy-ml/cheetah/releases/tag/v0.5.17) (2023-02-05)

### 🚀 New Features

- Faster screen reading simulation by using torch.histogramdd()

## [v0.5.16](https://github.com/desy-ml/cheetah/releases/tag/v0.5.16) (2023-02-02)

### 🐛 Bug Fixes

- Fix bug where some screens from the ARES Ocelot lattice were converted to Drift elements.

## [v0.5.15](https://github.com/desy-ml/cheetah/releases/tag/v0.5.15) (2022-10-12)

### 🚀 New Features

- Ocelot has been removed as a mandatory dependency and is now only needed when someone wants to convert from Ocelot objects.

### 🐛 Bug Fixes

- An error that only packages with all dependencies available on PyPI can be installed from PyPI has been fixed.

## [v0.5.14](https://github.com/desy-ml/cheetah/releases/tag/v0.5.14) (2022-09-28)

### 🚀 Features

- Introduce black for code formatting and isort for import organisation.
- Prepare release on PyPI as cheetah-accelerator.

## [v0.5.13](https://github.com/desy-ml/cheetah/releases/tag/v0.5.13) (2022-07-26)

### 🚀 Features

- Add caching of Screen.reading to avoid expensive recomputation

### 🐛 Bug Fixes

- Fix install dependencies

## [v0.5.12](https://github.com/desy-ml/cheetah/releases/tag/v0.5.12) (2022-06-16)

- First Release of Cheetah 🐆🎉<|MERGE_RESOLUTION|>--- conflicted
+++ resolved
@@ -17,12 +17,8 @@
 - `Screen` now offers the option to use KDE for differentiable images (see #200) (@cr-xu, @roussel-ryan)
 - Moving `Element`s and `Beam`s to a different `device` and changing their `dtype` like with any `torch.nn.Module` is now possible (see #209) (@jank324)
 - `Quadrupole` now supports tracking with Cheetah's matrix-based method or with Bmad's more accurate method (see #153) (@jp-ga, @jank324)
-<<<<<<< HEAD
-- `Dipole` now takes a focusing moment `k1` (see #235) (@hespe)
+- `Dipole` and `RBend` now take a focusing moment `k1` (see #235, #247) (@hespe)
 - Implement a converter for lattice files imported from Elegant (see #222) (@hespe)
-=======
-- `Dipole` and `RBend` now take a focusing moment `k1` (see #235, #247) (@hespe)
->>>>>>> 4c021b09
 
 ### 🐛 Bug fixes
 
