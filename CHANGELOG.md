# Changelog

## v0.7.1 [🚧 Work in Progress]

### 🚨 Breaking Changes

- The `incoming` argument of `Segment.plot_overview` is no longer optional. This change also affects the order of the arguments. Fixes an exception that was raised by an underlying plot function that requires `incoming` to be set. (see #316, #344) (@Hespe)
- Python 3.9 is no longer supported. This does not immediately break existing code, but might cause it to break in the future. (see #325) (@jank324)
- The covariance properties of the different beam classes were renamed from names like `cor_x` and `sigma_xpx` to consistent names like `cov_xpx` (see #331) (@jank324)

### 🚀 Features

- `ParticleBeam` now supports importing from and exporting to [openPMD-beamphysics](https://github.com/ChristopherMayes/openPMD-beamphysics) HDF5 files and `ParticleGroup` objects. This allows for easy conversion to and from other file formats supported by openPMD-beamphysics. (see #305, #320) (@cr-xu, @Hespe)
- Add `marker`, `quadrupole` and `csbend` element names to the Elegant converter (see #327) (@jank324)
- Add Python 3.13 support (see #275) (@jank324)
- Methods `to_parameter_beam` and `to_particle_beam` have been added for convenient conversion between `ParticleBeam` and `ParameterBeam` (see #331) (@jank324)
- Beam classes now have the `mu_tau` and `mu_p` properties on their interfaces (see #331) (@jank324)
<<<<<<< HEAD
- Add options to include or exclude the first and last element when retreiving a `Segment.subcell` and improve error handling (see #350) (@Hespe, @jank324)
=======
- Lattice and beam converters now adhere to the default torch `dtype` when no explicit `dtype` is passed (see #340) (@Hespe, @jank324)
>>>>>>> 46896285

### 🐛 Bug fixes

- Fix issue where a space before a comma could cause the Elegant and Bmad converters to fail (see #327) (@jank324)
- Fix issue of `BPM` and `Screen` not properly converting the `dtype` of their readings (see #335) (@Hespe)

### 🐆 Other

- Test tolerances were adjusted reduce the chance of random test failures (see #309, #324) (@Hespe, @jank324)
- The copyright years were updated to 2025 (see #318) (@jank324)
- The broken institution logo rendering in the documentation has been fixed (see #318) (@jank324)
- Added `pyproject.toml` to conform with PEP 660 as enforced as of pip 25 for editable installs (see #334) (@jank324)
- Add TUHH logo to contributing institution logos (see #338) (@jank324)
- The tests for backward-mode differentiation with space charge was improved by checking the accuracy of the gradients (see #339) (@RemiLehe)
- A tests for forward-mode differentiation with space charge was added (see #339) (@RemiLehe)
- Link to different ImpactX example in test docstring (see #341) (@ax3l)
- Add link to the new Discord server (see #355) (@jank324)

### 🌟 First Time Contributors

## [v0.7.0](https://github.com/desy-ml/cheetah/releases/tag/v0.7.0) (2024-12-13)

We are proud to announce this new major release of Cheetah! This is probably the biggest release since the original Cheetah release, with many with significant upgrades under the hood. Cheetah is now fully vectorised and compatible with PyTorch broadcasting rules, while additional physics and higher fidelity options for existing physics have also been introduced. Despite extensive testing, you might still encounter a few bugs. Please report them by opening an issue, so we can fix them as soon as possible and improve the experience for everyone.

### 🚨 Breaking Changes

- Cheetah is now vectorised. This means that you can run multiple simulations in parallel by passing a batch of beams and settings, resulting a number of interfaces being changed. For Cheetah developers this means that you now have to account for an arbitrary-dimensional tensor of most of the properties of you element, rather than a single value, vector or whatever else a property was before. (see #116, #157, #170, #172, #173, #198, #208, #213, #215, #218, #229, #233, #258, #265, #284, #291) (@jank324, @cr-xu, @Hespe, @roussel-ryan)
- As part of the vectorised rewrite, the `Aperture` no longer removes particles. Instead, `ParticleBeam.survival_probabilities` tracks the probability that a particle has survived (i.e. the inverse probability that it has been lost). This also comes with the removal of `Beam.empty`. Note that particle losses in `Aperture` are currently not differentiable. This will be addressed in a future release. (see #268) (@cr-xu, @jank324)
- The fifth particle coordinate `s` is renamed to `tau`. Now Cheetah uses the canonical variables in phase space $(x,px=\frac{P_x}{p_0},y,py, \tau=c\Delta t, \delta=\Delta E/{p_0 c})$. In addition, the trailing "s" was removed from some beam property names (e.g. `beam.xs` becomes `beam.x`). (see #163, #284) (@cr-xu, @Hespe)
- `Screen` no longer blocks the beam (by default). To return to old behaviour, set `Screen.is_blocking = True`. (see #208) (@jank324, @roussel-ryan)
- The way `dtype`s are determined is now more in line with PyTorch's conventions. This may cause different-than-expected `dtype`s in old code. (see #254) (@Hespe, @jank324)
- `Beam.parameters()` no longer shadows `torch.nn.Module.parameters()`. The previously returned properties now need to be queried individually. (see #300) (@Hespe)
- `e1` and `e2` in `Dipole` and `RBend` have been renamed and made more consistent between the different magnet types. They now have prefixes `dipole_` and `rbend_` respectively. (see #289) (@Hespe, @jank324)
- The `_transfer_map` property of `CustomTransferMap` has been renamed to `predefined_transfer_map`. (see #289) (@Hespe, @jank324)

### 🚀 Features

- `CustomTransferMap` elements created by combining multiple other elements will now reflect that in their `name` attribute (see #100) (@jank324)
- Add a new class method for `ParticleBeam` to generate a 3D uniformly distributed ellipsoidal beam (see #146) (@cr-xu, @jank324)
- Add Python 3.12 support (see #161) (@jank324)
- Implement space charge using Green's function in a `SpaceChargeKick` element (see #142) (@greglenerd, @RemiLehe, @ax3l, @cr-xu, @jank324)
- `Segment`s can now be imported from Bmad to devices other than `torch.device("cpu")` and dtypes other than `torch.float32` (see #196, #206) (@jank324)
- `Screen` now offers the option to use KDE for differentiable images (see #200) (@cr-xu, @roussel-ryan)
- Moving `Element`s and `Beam`s to a different `device` and changing their `dtype` like with any `torch.nn.Module` is now possible (see #209) (@jank324)
- `Quadrupole` now supports tracking with Cheetah's matrix-based method or with Bmad's more accurate method (see #153) (@jp-ga, @jank324)
- Port Bmad-X tracking methods to Cheetah for `Quadrupole`, `Drift`, and `Dipole` (see #153, #240) (@jp-ga, @jank324)
- Add `TransverseDeflectingCavity` element (following the Bmad-X implementation) (see #240, #278 #296) (@jp-ga, @cr-xu, @jank324)
- `Dipole` and `RBend` now take a focusing moment `k1` (see #235, #247) (@Hespe)
- Implement a converter for lattice files imported from Elegant (see #222, #251, #273, #281) (@Hespe, @jank324)
- `Beam` and `Element` objects now have a `.clone()` method to create a deep copy (see #289) (@Hespe, @jank324)
- `ParticleBeam` now comes with methods for plotting the beam distribution in a variety of ways (see #292) (@roussel-ryan, @jank324)

### 🐛 Bug fixes

- Now all `Element` have a default length of `torch.zeros((1))`, fixing occasional issues with using elements without length, such as `Marker`, `BPM`, `Screen`, and `Aperture`. (see #143) (@cr-xu)
- Fix bug in `Cavity` `_track_beam` (see #150) (@jp-ga)
- Fix issue where dipoles would not get a unique name by default (see #186) (@Hespe)
- Add `name` to `Drift` element `__repr__` (see #201) (@ansantam)
- Fix bug where `dtype` was not used when creating a `ParameterBeam` from Twiss parameters (see #206) (@jank324)
- Fix bug after running `Segment.inactive_elements_as_drifts` the drifts could have the wrong `dtype` (see #206) (@jank324)
- Fix an issue where splitting elements would result in splits with a different `dtype` (see #211) (@jank324)
- Fix issue in Bmad import where collimators had no length by interpreting them as `Drift` + `Aperture` (see #249) (@jank324)
- Fix NumPy 2 compatibility issues with PyTorch on Windows (see #220, #242) (@Hespe)
- Fix issue with Dipole hgap conversion in Bmad import (see #261) (@cr-xu)
- Fix plotting for segments that contain tensors with `require_grad=True` (see #288) (@Hespe)
- Fix bug where `Element.length` could not be set as a `torch.nn.Parameter` (see #301) (@jank324, @Hespe)
- Fix registration of `torch.nn.Parameter` at initilization for elements and beams (see #303) (@Hespe)
- Fix warnings about NumPy deprecations and unintentional tensor clones (see #308) (@Hespe)

### 🐆 Other

- Update versions of some steps used by GitHub actions to handle Node.js 16 end-of-life (@jank324)
- Update versions in pre-commit config (see #148) (@jank324)
- Split `accelerator` and `beam` into separate submodules (see #158) (@jank324)
- Update reference from arXiv preprint to PRAB publication (see #166) (@jank324)
- Rename converter modules to the respective name of the accelerator code (see #167) (@jank324)
- Added imports to the code example in the README (see #188) (@jank324)
- Refactor definitions of physical constants (see #189) (@Hespe)
- Fix the quadrupole strength units in the quadrupole docstring (see #202) (@ansantam)
- Add CI runs for macOS (arm64) and Windows (see #226) (@cr-xu, @jank324, @Hespe)
- Clean up CI pipelines (see #243, #244) (@jank324)
- Fix logo display in README (see #252) (@jank324)
- Made `Beam` an abstract class (see #284) (@Hespe)
- Releases are now automatically archived on Zenodo and given a DOI (@jank324)
- The Acknowledgements section in the README has been updated to reflect new contributors (see #304) (@jank324, @AnEichler)

### 🌟 First Time Contributors

- Grégoire Charleux (@greglenerd)
- Remi Lehe (@RemiLehe)
- Axel Huebl (@ax3l)
- Juan Pablo Gonzalez-Aguilera (@jp-ga)
- Andrea Santamaria Garcia (@ansantam)
- Ryan Roussel (@roussel-ryan)
- Christian Hespe (@Hespe)
- Annika Eichler (@AnEichler)

## [v0.6.3](https://github.com/desy-ml/cheetah/releases/tag/v0.6.3) (2024-03-28)

### 🐛 Bug fixes

- Fix bug in `Cavity` transfer map bug. (see #129 and #135) (@cr-xu)

### 🐆 Other

- Add GPL 3 licence (see #131) (@jank324)

## [v0.6.2](https://github.com/desy-ml/cheetah/releases/tag/v0.6.2) (2024-02-13)

### 🚨 Breaking Changes

- The handling of `device` and `dtype` was overhauled. They might not behave as expected. `Element`s also no longer have a `device` attribute. (see #115) (@jank324)

### 🚀 Features

- Add charge to the `ParameterBeam` and `ParticleBeam` classes (see #86) (@cr-xu)
- Add opt-in speed optimisations (see #88) (@jank324)

### 🐛 Bug fixes

- Fix the transfer maps in `Drift` and `Dipole`; Add R56 in horizontal and vertical correctors modelling (see #90) (@cr-xu)
- Fix fringe_field_exit of `Dipole` is overwritten by `fringe_field` bug (see #99) (@cr-xu)
- Fix error caused by mismatched devices on machines with CUDA GPUs (see #97 and #115) (@jank324)
- Fix error raised when tracking a `ParameterBeam` through an active `BPM` (see #101) (@jank324)
- Fix error in ASTRA beam import where the energy was set to `float64` instead of `float32` (see #111) (@jank324)
- Fix missing passing of `total_charge` in `ParameterBeam.transformed_to` (see #112) (@jank324)
- Fix `Cavitiy.__repr__` printing `voltage` value for `phase` property (see #121) (@jank324)

### 🐆 Other

- Add pull request template (see #97) (@jank324)
- Add _Acknowledgements_ section to README (see #103) (@jank324)
- `benchmark` directory was moved to `desy-ml/cheetah-demos` repository (see #108) (@jank324)
- Update citations to new arXiv preprint (see #117) (@jank324)
- Improve the docstring with proper units for the phase space dimensions (see #122) (@cr-xu)
- Link to the new paper (on arXiv) in the documentation (see #125) (@jank324)

## [v0.6.1](https://github.com/desy-ml/cheetah/releases/tag/v0.6.1) (2023-09-17)

### 🐛 Bug fixes

- Fix issue where `converters` submodule was not installed properly (see 1562496) (@jank324)

## [v0.6.0](https://github.com/desy-ml/cheetah/releases/tag/v0.6.0) (2023-09-15)

### 🚨 Breaking Changes

- Cheetah elements are now subclasses of `torch.nn.Module`, where the parameters should always be `torch.Tensor`. This makes cheetah a _fully differentiable simulation code_. (see #11)
- The `cell` keyword argument of `cheetah.Segment` has been renamed to `elements`.
- Element and beam parameters must now always be passed to the constructor or set afterwards as a `torch.Tensor`. It is no longer possible to use `float`, `int` or `np.ndarray`. (see #11)

### 🚀 Features

- Convert from Bmad lattices files (see #65) (@jank324)
- Add proper transfer map for cavity (see #65) (@jank324, @cr-xu)
- Twiss parameter calculation and generate new beam from twiss parameter (see #62) (@jank324, @cr-xu)
- Saving and loading lattices from LatticeJSON (see #9) (@cr-xu)
- Nested `Segment`s can now be flattened (@jank324)
- Ocelot converter adds support for `Cavity`, `TDCavity`, `Marker`, `Monitor`, `RBend`, `SBend`, `Aperture` and `Solenoid` (see #78) (@jank324)

### 🐛 Bug fixes

- Fix dependencies on readthedocs (see #54) (@jank324)
- Fix error when tracking `ParameterBeam` through segment on CPU (see #68) (@cr-xu)

### 🐆 Other

- Add `CHANGELOG.md` (see #74)
- Improved documentation on converting Marker object into cheetah (see #58) (#jank324)

## [v0.5.19](https://github.com/desy-ml/cheetah/releases/tag/v0.5.19) (2023-05-22)

### 🚀 Features

- Better error messages when beam and accelerator devices don't match (@FelixTheilen)

### 🐛 Bug fixes

- Fix BPM issue with `ParameterBeam` (@FelixTheilen)
- Fix wrong screen reading dimensions (@cr-xu)

### 🐆 Other

- Improve docstrings (@FelixTheilen)
- Implement better testing with _pytest_ (@FelixTheilen)
- Setup formatting with `black` and `isort` as well as `flake8` listing (@cr-xu)
- Add type annotations (@jank324)
- Setup Sphinx documentation on readthedocs (@jank324)

## [v0.5.18](https://github.com/desy-ml/cheetah/releases/tag/v0.5.18) (2023-02-06)

### 🐛 Bug Fixes

- Fix issue where multivariate_normal() crashes because cov is not positive-semidefinite.

## [v0.5.17](https://github.com/desy-ml/cheetah/releases/tag/v0.5.17) (2023-02-05)

### 🚀 New Features

- Faster screen reading simulation by using torch.histogramdd()

## [v0.5.16](https://github.com/desy-ml/cheetah/releases/tag/v0.5.16) (2023-02-02)

### 🐛 Bug Fixes

- Fix bug where some screens from the ARES Ocelot lattice were converted to Drift elements.

## [v0.5.15](https://github.com/desy-ml/cheetah/releases/tag/v0.5.15) (2022-10-12)

### 🚀 New Features

- Ocelot has been removed as a mandatory dependency and is now only needed when someone wants to convert from Ocelot objects.

### 🐛 Bug Fixes

- An error that only packages with all dependencies available on PyPI can be installed from PyPI has been fixed.

## [v0.5.14](https://github.com/desy-ml/cheetah/releases/tag/v0.5.14) (2022-09-28)

### 🚀 Features

- Introduce black for code formatting and isort for import organisation.
- Prepare release on PyPI as cheetah-accelerator.

## [v0.5.13](https://github.com/desy-ml/cheetah/releases/tag/v0.5.13) (2022-07-26)

### 🚀 Features

- Add caching of Screen.reading to avoid expensive recomputation

### 🐛 Bug Fixes

- Fix install dependencies

## [v0.5.12](https://github.com/desy-ml/cheetah/releases/tag/v0.5.12) (2022-06-16)

- First Release of Cheetah 🐆🎉<|MERGE_RESOLUTION|>--- conflicted
+++ resolved
@@ -15,11 +15,8 @@
 - Add Python 3.13 support (see #275) (@jank324)
 - Methods `to_parameter_beam` and `to_particle_beam` have been added for convenient conversion between `ParticleBeam` and `ParameterBeam` (see #331) (@jank324)
 - Beam classes now have the `mu_tau` and `mu_p` properties on their interfaces (see #331) (@jank324)
-<<<<<<< HEAD
+- Lattice and beam converters now adhere to the default torch `dtype` when no explicit `dtype` is passed (see #340) (@Hespe, @jank324)
 - Add options to include or exclude the first and last element when retreiving a `Segment.subcell` and improve error handling (see #350) (@Hespe, @jank324)
-=======
-- Lattice and beam converters now adhere to the default torch `dtype` when no explicit `dtype` is passed (see #340) (@Hespe, @jank324)
->>>>>>> 46896285
 
 ### 🐛 Bug fixes
 
