--- conflicted
+++ resolved
@@ -14,11 +14,8 @@
 - Documented PyTorch `compile` for improved speed (see #390) (@ax3l)
 - Beam classes now account for dispersion. Dispersion correction is included in the Twiss and emittance computations. Dispersion arguments are added to `from_parameters` and `from_twiss` beam initialisation methods. (see #540) (@cr-xu)
 - Add convenience methods to `Segment` for getting an ordered list of all element names and the index of a specific element by its name (see #534) (@roussel-ryan, @jank324)
-<<<<<<< HEAD
+- First- and second-order transfer maps are now cached resulting in potential speed-ups of up to 10x and more (see #532) (@jank324)
 - Methods for creating `ParticleBeam` instances from distributions via stochastic sampling now make sure that the statistics of the generated particles match the desired distribution (see #546) (@cr-xu)
-=======
-- First- and second-order transfer maps are now cached resulting in potential speed-ups of up to 10x and more (see #532) (@jank324)
->>>>>>> 000b990a
 
 ### 🐛 Bug fixes
 
